--- conflicted
+++ resolved
@@ -5284,15 +5284,11 @@
 - func: _spdiags(Tensor diagonals, Tensor offsets, int[] shape, Layout? layout=None) -> Tensor
   python_module: sparse
   dispatch:
-<<<<<<< HEAD
     CompositeExplicitAutograd: spdiags
 
 - func: _spdiags_backward(Tensor grad_output, Tensor offsets, int[] input_shape) -> Tensor
   dispatch:
     SparseCPU: spdiags_backward
-=======
-    CPU: spdiags
->>>>>>> 78469533
 
 - func: norm.ScalarOpt_dtype(Tensor self, Scalar? p, *, ScalarType dtype) -> Tensor
   device_check: NoCheck   # TensorIterator
