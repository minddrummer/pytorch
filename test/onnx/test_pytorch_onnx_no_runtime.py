--- conflicted
+++ resolved
@@ -21,11 +21,7 @@
 from torch.onnx import symbolic_helper, utils
 from torch.onnx._globals import GLOBALS
 from torch.onnx._internal import registration
-<<<<<<< HEAD
-from torch.testing._internal import common_utils, jit_utils
-=======
 from torch.testing._internal import common_quantization, common_utils, jit_utils
->>>>>>> 1e5d33b6
 
 
 def export_to_onnx(
@@ -936,11 +932,8 @@
 
         torch.onnx.export_to_pretty_string(Mod(), (torch.rand(3, 4), torch.rand(4, 5)))
 
-<<<<<<< HEAD
-=======
 
 class TestQuantizeEagerONNXExport(common_utils.TestCase):
->>>>>>> 1e5d33b6
     def _test_lower_graph_impl(self, model, data):
         model.qconfig = torch.ao.quantization.default_qconfig
         model = torch.ao.quantization.prepare(model)
@@ -968,8 +961,6 @@
 
         _export_to_onnx(model, data, input_names)
 
-<<<<<<< HEAD
-=======
     @common_quantization.skipIfNoFBGEMM
     @common_utils.skipIfNoCaffe2
     def test_lower_graph_linear(self):
@@ -1003,7 +994,6 @@
         data = torch.from_numpy(data_numpy).to(dtype=torch.float)
         self._test_lower_graph_impl(model, data)
 
->>>>>>> 1e5d33b6
 
 if __name__ == "__main__":
     common_utils.run_tests()