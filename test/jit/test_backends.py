--- conflicted
+++ resolved
@@ -1,4 +1,5 @@
 from torch.testing._internal.jit_utils import JitTestCase
+import io
 import os
 import sys
 
@@ -10,12 +11,10 @@
 pytorch_test_dir = os.path.dirname(os.path.dirname(os.path.realpath(__file__)))
 sys.path.append(pytorch_test_dir)
 
-if __name__ == "__main__":
-    raise RuntimeError(
-        "This test file is not meant to be run directly, use:\n\n"
-        "\tpython test/test_jit.py TESTNAME\n\n"
-        "instead."
-    )
+if __name__ == '__main__':
+    raise RuntimeError("This test file is not meant to be run directly, use:\n\n"
+                       "\tpython test/test_jit.py TESTNAME\n\n"
+                       "instead.")
 
 
 def to_test_backend(module, method_compile_spec):
@@ -26,13 +25,9 @@
     return torch._C._jit_to_backend("test_backend", module, method_compile_spec)
 
 
-class BasicModule(torch.nn.Module):
-    """
-    A simple Module used to test to_backend lowering machinery.
-    """
-
+class MyModule(torch.nn.Module):
     def __init__(self):
-        super().__init__()
+        super(MyModule, self).__init__()
 
     def forward(self, x, h):
         return self.accum(x, h), self.sub_accum(x, h)
@@ -44,20 +39,9 @@
         return x - h
 
 
-class JitBackendTestCase(JitTestCase):
-    """
-    A common base class for JIT backend tests that contains common utility
-    functions for output comparison and serialization/deserialization.
-    """
-
+class TestBackends(JitTestCase):
     def setUp(self):
         super().setUp()
-<<<<<<< HEAD
-        # Subclasses are expected to set up three variables in their setUp methods:
-        # module - a regular, Python version of the module being tested
-        # scripted_module - a scripted version of module
-        # lowered_modle - a version of module lowered to a backend
-=======
 
         if not TEST_WITH_ROCM:
             # Create Python, JIT and backend versions of MyModule.
@@ -65,17 +49,16 @@
             self.scripted_module = torch.jit.script(MyModule())
             self.lowered_module = to_test_backend_multi(
                 self.scripted_module._c, {"accum": {"": ""}, "sub_accum": {"": ""}, "forward": {"": ""}})
->>>>>>> 9d1138af
 
-    def check_function(self, function_name, input):
+    def compare_py_jit_backend(self, name, input):
         """
-        Check that the function named 'function_name' produces the same output using
-        Python, regular JIT and the backend for the given 'input'.
+        This is a helper function for comparing the outputs of self.module (Python), self.scripted_module (JIT)
+        and self.lowered_module (backend) when the method named 'name' is invoked using 'input'.
         """
         # Get handles for Python, JIT and backend methods.
-        python_method = self.module.__getattribute__(function_name)
-        jit_method = self.scripted_module.__getattr__(function_name)
-        backend_method = self.lowered_module.__getattr__(function_name)
+        python_method = self.module.__getattribute__(name)
+        jit_method = self.scripted_module.__getattr__(name)
+        backend_method = self.lowered_module.__getattr__(name)
 
         # Run methods.
         python_output = python_method(input, input)
@@ -86,52 +69,36 @@
         self.assertEqual(python_output, backend_output)
         self.assertEqual(jit_output, backend_output)
 
-<<<<<<< HEAD
-    def save_load(self):
-=======
     @skipIfRocm
     def test_simple(self):
->>>>>>> 9d1138af
         """
-        Save and load the lowered module.
+        This is a simple test that compiles MyModule for the test backend and ensures it produces the correct
+        answers for each method.
         """
-        self.lowered_module = self.getExportImportCopy(self.lowered_module)
-
-
-class BasicModuleTest(JitBackendTestCase):
-    """
-    Tests for BasicModule.
-    """
-
-    def setUp(self):
-        super().setUp()
-        # Create Python, JIT and backend versions of BasicModule.
-        self.module = BasicModule()
-        self.scripted_module = torch.jit.script(BasicModule())
-        self.lowered_module = to_test_backend_multi(
-            self.scripted_module._c,
-            {"accum": {"": ""}, "sub_accum": {"": ""}, "forward": {"": ""}},
-        )
-
-    def test_execution(self):
         # Test execution with backend against Python and JIT.
         input = torch.randn(5)
 
         # Test all three module methods.
-        self.check_function("accum", input)
-        self.check_function("sub_accum", input)
-        self.check_function("forward", input)
+        self.compare_py_jit_backend("accum", input)
+        self.compare_py_jit_backend("sub_accum", input)
+        self.compare_py_jit_backend("forward", input)
 
     @skipIfRocm
     def test_save_load(self):
-        # Lowered module should produce the same outputs.
-        self.test_execution()
+        """
+        This method tests that a lowered module till produces the same output as a Python module and ScriptModule after
+        saving and loading.
+        """
+        # Save the lowered module.
+        buffer = io.BytesIO()
+        torch.jit.save(self.lowered_module, buffer)
 
         # Save the compile spec to compare against the version retrieved after loading.
         pre_compile_spec = self.lowered_module.__getattr__("__method_compile_spec")
 
-        # Save and load the lowered module.
-        self.save_load()
+        # Load the lowered module.
+        buffer.seek(0)
+        self.lowered_module = torch.jit.load(buffer)
 
         # Get the compile spec after loading.
         post_compile_spec = self.lowered_module.__getattr__("__method_compile_spec")
@@ -139,81 +106,10 @@
         # Compile specs should match.
         self.assertEqual(pre_compile_spec, post_compile_spec)
 
-        # Loaded module should produce the same outputs.
-        self.test_execution()
-
-
-class NestedModuleTest(JitBackendTestCase):
-    """
-    Tests for NestedModule that check that a module lowered to a backend can be used
-    as a submodule.
-    """
-    class NestedModule(torch.nn.Module):
-        """
-        A Module with one submodule that is used to test that lowered Modules
-        can be used as submodules.
-        """
-
-        def __init__(self, submodule):
-            super().__init__()
-            self.submodule = submodule
-
-        def forward(self, x, h):
-            return self.submodule.forward(x, h)
-
-    def setUp(self):
-        super().setUp()
-        # Create Python, JIT and backend versions of NestedModule.
-        # Both modules in self.module are regular Python modules.
-        self.module = NestedModuleTest.NestedModule(BasicModule())
-        # Both modules in self.scripted_module are ScriptModules.
-        self.scripted_module = torch.jit.script(NestedModuleTest.NestedModule(BasicModule()))
-        lowered_module = to_test_backend_multi(
-            self.scripted_module._c, {"forward": {"": ""}}
-        )
-        # self.lowered_module is a ScriptModule, but its submodule is a lowered module.
-        self.lowered_module = torch.jit.script(NestedModuleTest.NestedModule(lowered_module))
-
-    def test_execution(self):
         # Test execution with backend against Python and JIT.
         input = torch.randn(5)
 
-        # Test forward.
-        self.check_function("forward", input)
-
-    def test_save_load(self):
-        # Lowered module should produce the same outputs.
-        self.test_execution()
-
-        # Save and load the lowered module.
-        self.save_load()
-
-        # Loaded module should produce the same outputs.
-        self.test_execution()
-
-
-class TestBackends(JitTestCase):
-    """
-    This class wraps and invokes all subclasses of JitBackendTestCase so that each one
-    does not have to be individually imported in test_jit.py.
-    """
-
-    def __init__(self, name):
-        super().__init__(name)
-        self.basic_module_test = BasicModuleTest()
-        self.nested_module_test = NestedModuleTest()
-
-    def setUp(self):
-        if not TEST_WITH_ROCM:
-            self.basic_module_test.setUp()
-            self.nested_module_test.setUp()
-
-    @skipIfRocm
-    def test_execution(self):
-        self.basic_module_test.test_execution()
-        self.nested_module_test.test_execution()
-
-    @skipIfRocm
-    def test_save_load(self):
-        self.basic_module_test.test_save_load()
-        self.nested_module_test.test_save_load()+        # Test all three module methods.
+        self.compare_py_jit_backend("accum", input)
+        self.compare_py_jit_backend("sub_accum", input)
+        self.compare_py_jit_backend("forward", input)