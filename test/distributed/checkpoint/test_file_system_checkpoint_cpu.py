# Owner(s): ["oncall: distributed"]

import sys
import os
import shutil
import tempfile
from typing import Dict

import torch
import torch.distributed as dist
from torch.distributed._shard import sharded_tensor
from torch.distributed._shard.sharded_tensor import (
    ShardedTensor,
    state_dict_hook,
)
from torch.distributed._shard.sharding_spec import (
    ChunkShardingSpec,
    EnumerableShardingSpec,
    ShardingSpec,
    ShardMetadata,
)
from torch.testing._internal.common_utils import TestCase
from torch.testing._internal.distributed._shard.sharded_tensor import (
    ShardedTensorTestBase,
    with_comms,
)
from torch.testing._internal.distributed._shard.sharded_tensor._test_st_common import (
    MyShardedModel1,
)


from torch.testing._internal.common_utils import (
    instantiate_parametrized_tests,
    parametrize,
    TEST_WITH_DEV_DBG_ASAN,
    run_tests,
)

from torch.distributed.checkpoint import (
    FileSystemReader,
    FileSystemWriter,
    load_state_dict,
    save_state_dict,
)


if TEST_WITH_DEV_DBG_ASAN:
    print(
        "Skip dev-asan as torch + multiprocessing spawn have known issues",
        file=sys.stderr,
    )
    sys.exit(0)


_THREAD_COUNTS = {1, 2}


def assert_state_dict_equal(
    self: TestCase,
    state_dict_1: Dict[str, torch.Tensor],
    state_dict_2: Dict[str, torch.Tensor],
) -> bool:
    self.assertEqual(
        len(state_dict_1), len(state_dict_2), "state_dict must be the same size"
    )
    self.assertEqual(
        set(state_dict_1.keys()),
        set(state_dict_2.keys()),
        "state_dict keys do not match",
    )

    for key, value_1 in state_dict_1.items():
        value_2 = state_dict_2[key]
        if isinstance(value_1, ShardedTensor):
            for local_shard_1, local_shard_2 in zip(
                value_1.local_shards(), value_2.local_shards()
            ):
                self.assertEqual(
                    local_shard_1.tensor,
                    local_shard_1.tensor,
                    rtol=0,
                    atol=0,
                    exact_device=True,
                    msg=f"Key {key}'s shard does not match",
                )
        elif isinstance(value_1, torch.Tensor):
<<<<<<< HEAD
            self.assertEqual(
                value_1,
                value_2,
                rtol=0,
                atol=0,
                exact_device=True,
                msg=f"Key {key}'s tensor does not match",
=======
            self.assertTrue(
                torch.equal(value_1, value_2),
                f"Key {key}'s tensor does not match",
>>>>>>> 273818c2
            )

    return True


class MyTestModule(torch.nn.Module):
    def __init__(self) -> None:
        super().__init__()
        self.linear_1 = torch.nn.Linear(5, 5)
        self.linear_2 = torch.nn.Linear(5, 1)
        self.emb = torch.nn.EmbeddingBag(5, 10)


# The ShardedModels are borrowed from test/distributed/_sharded_tensor/test_sharded_tensor.py
class MyShardedModel3(torch.nn.Module):
    def __init__(
        self,
        spec: ShardingSpec,
    ) -> None:
        super(MyShardedModel3, self).__init__()
        self.sharded_tensor: ShardedTensor = sharded_tensor.rand(
            spec, 10, 20, init_rrefs=False
        )


class TestDistributedStateDictSaveLoad(TestCase):
    @parametrize("thread_count", _THREAD_COUNTS)
    def test_read_write_only_tensor(self, thread_count) -> None:
        with tempfile.TemporaryDirectory() as path:
            state_dict_to_save = MyTestModule().state_dict()

            fs_writer = FileSystemWriter(path=path, thread_count=thread_count)
            save_state_dict(
                state_dict=state_dict_to_save,
                storage_writer=fs_writer,
                no_dist=True,
            )

            state_dict_to_load_to = MyTestModule().state_dict()

            with self.assertRaises(AssertionError):
                assert_state_dict_equal(
                    self, state_dict_to_load_to, state_dict_to_save
                )

            # Load from file without any resharding
            fs_reader = FileSystemReader(path=path)
            load_state_dict(
                state_dict=state_dict_to_load_to,
                storage_reader=fs_reader,
                no_dist=True,
            )

            assert_state_dict_equal(
                self, state_dict_to_load_to, state_dict_to_save
            )


class TestDistributedStateDictSaveLoadWithSharedTensor(ShardedTensorTestBase):
    @property
    def world_size(self) -> int:
        return 2

    @with_comms(init_rpc=False, backend="gloo")
    @parametrize("thread_count", _THREAD_COUNTS)
    def test_read_write_shard_tensor(self, thread_count) -> None:
        paths = [tempfile.mkdtemp()]
        dist.broadcast_object_list(paths)

        path = paths[0]

        # pyre-fixme [28]: Unexpected keyword argument `dim` to call `dist._sharding_spec.api.ChunkShardingSpec.__init__`.
        spec = ChunkShardingSpec(
            dim=0,
            placements=[
                "rank:0",
                "rank:1",
            ],
        )

        model_to_save = MyShardedModel1(spec, init_rrefs=False)

        # Test save
        model_to_save._register_state_dict_hook(state_dict_hook)
        state_dict_to_save = model_to_save.state_dict()

        fs_writer = FileSystemWriter(path=path, thread_count=thread_count)
        save_state_dict(state_dict=state_dict_to_save, storage_writer=fs_writer)

        dist.barrier()

        # Create a new model
        model_to_load = MyShardedModel1(spec, init_rrefs=False)
        # This is not the correct hook for loading the state dict
        # model_to_load._register_load_state_dict_pre_hook(pre_load_state_dict_hook, True)
        model_to_load._register_state_dict_hook(state_dict_hook)
        state_dict_to_load_to = model_to_load.state_dict()

        dist.barrier()

        with self.assertRaises(AssertionError):
            assert_state_dict_equal(
                self, state_dict_to_load_to, state_dict_to_save
            )

        # Test load.
        fs_reader = FileSystemReader(path=path)
        load_state_dict(
            state_dict=state_dict_to_load_to, storage_reader=fs_reader
        )

        assert_state_dict_equal(self, state_dict_to_load_to, state_dict_to_save)
        dist.barrier()


class TestDistributedReshardOnLoad(ShardedTensorTestBase):
    @property
    def world_size(self) -> int:
        return 2

    def get_file_path(self) -> str:
        paths = [tempfile.mkdtemp()] if dist.get_rank() == 0 else [None]
        dist.broadcast_object_list(paths)
        return paths[0]

    def load_tensor(self, tensor: ShardedTensor) -> torch.Tensor:
        res = (
            torch.zeros(tensor.shape, device="cpu")
            if dist.get_rank() == 0
            else None
        )
        tensor.gather(out=res)
        return res

    @with_comms(init_rpc=False, backend="gloo")
    @parametrize("thread_count", _THREAD_COUNTS)
    def test_load_with_different_shard_plan(self, thread_count) -> None:
        path = self.get_file_path()

        # We hardcode the assumption of how many shards are around
        self.assertEqual(self.world_size, dist.get_world_size())

        specs = [
            # pyre-fixme [28]: Unexpected keyword argument `dim` to call `dist._sharding_spec.api.ChunkShardingSpec.__init__`.
            ChunkShardingSpec(
                dim=0,
                placements=[
                    "rank:0",
                    "rank:1",
                ],
            ),
            # pyre-fixme [28]: Unexpected keyword argument `dim` to call `dist._sharding_spec.api.ChunkShardingSpec.__init__`.
            ChunkShardingSpec(
                dim=0,
                placements=[
                    "rank:0",
                    "rank:1",
                    "rank:1",
                    "rank:0",
                ],
            ),
            # This requires the tensors to be [10, 20]
            EnumerableShardingSpec(
                shards=[
                    ShardMetadata(
                        shard_offsets=[0, 0],
                        shard_sizes=[2, 20],
                        placement="rank:0",
                    ),
                    ShardMetadata(
                        shard_offsets=[2, 0],
                        shard_sizes=[1, 20],
                        placement="rank:1",
                    ),
                    ShardMetadata(
                        shard_offsets=[3, 0],
                        shard_sizes=[3, 20],
                        placement="rank:0",
                    ),
                    ShardMetadata(
                        shard_offsets=[6, 0],
                        shard_sizes=[3, 20],
                        placement="rank:1",
                    ),
                    ShardMetadata(
                        shard_offsets=[9, 0],
                        shard_sizes=[1, 20],
                        placement="rank:0",
                    ),
                ]
            ),
            # This requires the tensors to be [10, 20]
            EnumerableShardingSpec(
                shards=[
                    ShardMetadata(
                        shard_offsets=[0, 0],
                        shard_sizes=[8, 20],
                        placement="rank:1",
                    ),
                    ShardMetadata(
                        shard_offsets=[8, 0],
                        shard_sizes=[2, 20],
                        placement="rank:0",
                    ),
                ]
            ),
        ]

        for s0 in specs:
            for s1 in specs:
                if s0 == s1:
                    continue

                if dist.get_rank() == 0:
                    shutil.rmtree(path, ignore_errors=True)
                    os.makedirs(path)
                dist.barrier()

                model_to_save = MyShardedModel3(s0)
                model_to_save._register_state_dict_hook(state_dict_hook)
                state_dict_to_save = model_to_save.state_dict()

                fs_writer = FileSystemWriter(
                    path=path, thread_count=thread_count
                )
                save_state_dict(
                    state_dict=state_dict_to_save, storage_writer=fs_writer
                )

                dist.barrier()

                model_to_load = MyShardedModel3(s1)
                model_to_load._register_state_dict_hook(state_dict_hook)
                state_dict_to_load_to = model_to_load.state_dict()
                dist.barrier()

                fs_reader = FileSystemReader(path=path)
                load_state_dict(
                    state_dict=state_dict_to_load_to, storage_reader=fs_reader
                )

                dist.barrier()
                store_tensor = self.load_tensor(model_to_save.sharded_tensor)
                dist.barrier()
                load_tensor = self.load_tensor(model_to_load.sharded_tensor)

                if dist.get_rank() == 0:
                    self.assertTrue(
                        torch.allclose(store_tensor, load_tensor),
                        msg=f"{s0} vs {s1}",
                    )

    @with_comms(init_rpc=False, backend="gloo")
    @parametrize("thread_count", _THREAD_COUNTS)
    def test_load_rowwise_to_colwise(self, thread_count) -> None:
        path = self.get_file_path()
        self.assertEqual(self.world_size, dist.get_world_size())

        # pyre-fixme [28]: Unexpected keyword argument `dim` to call `dist._sharding_spec.api.ChunkShardingSpec.__init__`.
        src_spec = ChunkShardingSpec(
            dim=0,
            placements=[
                "rank:0",
                "rank:1",
            ],
        )

        # pyre-fixme [28]: Unexpected keyword argument `dim` to call `dist._sharding_spec.api.ChunkShardingSpec.__init__`.
        dst_spec = ChunkShardingSpec(
            dim=1,
            placements=[
                "rank:0",
                "rank:1",
            ],
        )

        if dist.get_rank() == 0:
            shutil.rmtree(path, ignore_errors=True)
            os.makedirs(path)

        model_to_save = MyShardedModel3(src_spec).cuda(dist.get_rank())
        model_to_save._register_state_dict_hook(state_dict_hook)
        state_dict_to_save = model_to_save.state_dict()

        fs_writer = FileSystemWriter(path=path, thread_count=thread_count)
        save_state_dict(state_dict=state_dict_to_save, storage_writer=fs_writer)

        model_to_load = MyShardedModel3(dst_spec).cuda(dist.get_rank())
        model_to_load._register_state_dict_hook(state_dict_hook)
        state_dict_to_load_to = model_to_load.state_dict()

        fs_reader = FileSystemReader(path=path)

        load_state_dict(
            state_dict=state_dict_to_load_to, storage_reader=fs_reader
        )

        # We can't use torch.allclose since each ST has a different sharding spec
        store_tensor = self.load_tensor(model_to_save.sharded_tensor)
        load_tensor = self.load_tensor(model_to_load.sharded_tensor)

        if dist.get_rank() == 0:
            self.assertTrue(torch.allclose(store_tensor, load_tensor))

    @with_comms(init_rpc=False, backend="gloo")
    @parametrize("thread_count", _THREAD_COUNTS)
    def test_save_load_bytes(self, thread_count) -> None:
        path = self.get_file_path()

        state_dict_to_save = {"bytes0": [1], "bytes1": "string"}

        fs_writer = FileSystemWriter(path=path, thread_count=thread_count)
        save_state_dict(state_dict=state_dict_to_save, storage_writer=fs_writer)

        state_dict_to_load = {"bytes0": [2], "bytes1": "other"}

        fs_reader = FileSystemReader(path=path)
        load_state_dict(state_dict=state_dict_to_load, storage_reader=fs_reader)

        self.assertEqual([1], state_dict_to_load["bytes0"])
        self.assertEqual("string", state_dict_to_load["bytes1"])

    @with_comms(init_rpc=False, backend="gloo")
    @parametrize("thread_count", _THREAD_COUNTS)
    def test_switch_between_sharded_tensor_to_tensor(
        self, thread_count
    ) -> None:
        path = self.get_file_path()
        tensor_size = 32

        specs = [
            ChunkShardingSpec(
                dim=0,
                placements=[
                    "rank:0",
                    "rank:1",
                ],
            ),
            ChunkShardingSpec(
                dim=0,
                placements=[
                    "rank:0",
                    "rank:1",
                    "rank:1",
                    "rank:0",
                ],
            ),
            EnumerableShardingSpec(
                shards=[
                    ShardMetadata(
                        shard_offsets=[0],
                        shard_sizes=[8],
                        placement="rank:1",
                    ),
                    ShardMetadata(
                        shard_offsets=[8],
                        shard_sizes=[tensor_size - 8],
                        placement="rank:0",
                    ),
                ]
            ),
            EnumerableShardingSpec(
                shards=[
                    ShardMetadata(
                        shard_offsets=[0],
                        shard_sizes=[10],
                        placement="rank:0",
                    ),
                    ShardMetadata(
                        shard_offsets=[10],
                        shard_sizes=[tensor_size - 10],
                        placement="rank:1",
                    ),
                ]
            ),
        ]

        for save_spec in specs:
            for load_spec in specs:
                save_dict = {
                    "sharded": sharded_tensor.rand(save_spec, tensor_size),
                    "replicated": torch.rand(
                        tensor_size, device=f"cpu:{self.rank}"
                    ),
                }

                fs_writer = FileSystemWriter(
                    path=path, thread_count=thread_count
                )
                save_state_dict(state_dict=save_dict, storage_writer=fs_writer)

                # Freaky Friday the tensors
                load_dict = {
                    "sharded": torch.zeros(
                        tensor_size, device=f"cpu:{self.rank}"
                    ),
                    "replicated": sharded_tensor.zeros(load_spec, tensor_size),
                }

                fs_reader = FileSystemReader(path=path)
                load_state_dict(state_dict=load_dict, storage_reader=fs_reader)

                save_dict_sharded = self.load_tensor(save_dict["sharded"])
                load_dict_replicated = self.load_tensor(load_dict["replicated"])

                if dist.get_rank() == 0:
                    self.assertTrue(
                        torch.allclose(save_dict_sharded, load_dict["sharded"]),
                        f"save-spec {save_spec} load-spec {load_spec}",
                    )
                    self.assertTrue(
                        torch.allclose(
                            save_dict["replicated"], load_dict_replicated
                        ),
                        f"save-spec {save_spec} load-spec {load_spec}",
                    )


instantiate_parametrized_tests(TestDistributedStateDictSaveLoad)
instantiate_parametrized_tests(TestDistributedStateDictSaveLoadWithSharedTensor)
instantiate_parametrized_tests(TestDistributedReshardOnLoad)

if __name__ == "__main__":
    run_tests()<|MERGE_RESOLUTION|>--- conflicted
+++ resolved
@@ -84,7 +84,6 @@
                     msg=f"Key {key}'s shard does not match",
                 )
         elif isinstance(value_1, torch.Tensor):
-<<<<<<< HEAD
             self.assertEqual(
                 value_1,
                 value_2,
@@ -92,11 +91,6 @@
                 atol=0,
                 exact_device=True,
                 msg=f"Key {key}'s tensor does not match",
-=======
-            self.assertTrue(
-                torch.equal(value_1, value_2),
-                f"Key {key}'s tensor does not match",
->>>>>>> 273818c2
             )
 
     return True
