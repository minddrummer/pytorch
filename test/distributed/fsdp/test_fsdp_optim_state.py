--- conflicted
+++ resolved
@@ -1479,19 +1479,7 @@
             loss = model(batch).sum()
             loss.backward()
             optim.step()
-<<<<<<< HEAD
-            # if isinstance(optim, _NamedOptimizer):
-            #     state_dicts.append(optim.state_dict())
-            # else:
             state_dicts.append(FSDP._optim_state_dict(model, optim))
-=======
-            if isinstance(optim, _NamedOptimizer):
-                state_dict = optim.state_dict()
-                state_dict = FSDP._optim_state_dict_post_hook(model, optim, state_dict)
-                state_dicts.append(state_dict)
-            else:
-                state_dicts.append(FSDP._optim_state_dict(model, optim))
->>>>>>> 363525b1
 
         self._check_same_param_groups(
             state_dicts[0], state_dicts[1], check_same_param_keys=False
