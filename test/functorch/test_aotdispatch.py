--- conflicted
+++ resolved
@@ -526,87 +526,6 @@
     add_2 = torch.ops.aten.add.Tensor(primals_1, add);  primals_1 = None
     return [add, add_1, add_2, 2, 2, 1, 2, 0, 2, 3, 0]""")
 
-<<<<<<< HEAD
-    def test_output_aliases_intermediate_single(self):
-        def f(a):
-            out = torch.mul(a, 3)
-            return out.view(-1)
-        inp = [torch.ones(3, 3, requires_grad=True)]
-
-        fw_graph = self.verify_aot_autograd(f, inp, test_mutation=True, return_fw_graph=True)
-        # In AOTAutograd, we are obligated to make the compiled forward directly return `out`,
-        # and reconstruct `out.view(-1)` as a fresh output.
-        self.assertExpectedInline(fw_graph.code.strip(), """\
-def forward(self, primals_1):
-    mul = torch.ops.aten.mul.Tensor(primals_1, 3);  primals_1 = None
-    return [mul, 9, 1, 0]""")
-
-    def test_output_aliases_intermediate_multiple(self):
-        def f(a):
-            out = torch.mul(a, 3)
-            # AOTAutograd should manually generate these two output views in the epilogue.
-            return out.view(-1), out.view(-1)
-        inp = [torch.ones(3, 3, requires_grad=True)]
-
-        fw_graph = self.verify_aot_autograd(f, inp, test_mutation=True, return_fw_graph=True)
-        self.assertExpectedInline(fw_graph.code.strip(), """\
-def forward(self, primals_1):
-    mul = torch.ops.aten.mul.Tensor(primals_1, 3);  primals_1 = None
-    return [mul, mul, 9, 1, 0, 9, 1, 0]""")
-
-    def test_output_aliases_intermediate_and_returned(self):
-        def f(a):
-            out = torch.mul(a, 3)
-            # AOTAutograd should manually generate the first output (a view of an intermediate)
-            # but not the second (which is itself the intermediate for the first)
-            return out.view(-1), out
-        inp = [torch.ones(3, 3, requires_grad=True)]
-
-        fw_graph = self.verify_aot_autograd(f, inp, test_mutation=True, return_fw_graph=True)
-        self.assertExpectedInline(fw_graph.code.strip(), """\
-def forward(self, primals_1):
-    mul = torch.ops.aten.mul.Tensor(primals_1, 3);  primals_1 = None
-    return [mul, mul, 9, 1, 0]""")
-
-    def test_output_aliases_intermediate_multiple_mixed(self):
-        def f(a):
-            out1 = torch.mul(a, 3)
-            out2 = torch.mul(a, 4)
-            # AOTAutograd should manually generate these two output views in the epilogue.
-            return out1.view(-1), out2.transpose(1, 0), out1.transpose(1, 0)
-        inp = [torch.ones(3, 3, requires_grad=True)]
-
-        fw_graph = self.verify_aot_autograd(f, inp, test_mutation=True, return_fw_graph=True)
-        self.assertExpectedInline(fw_graph.code.strip(), """\
-def forward(self, primals_1):
-    mul = torch.ops.aten.mul.Tensor(primals_1, 3)
-    mul_1 = torch.ops.aten.mul.Tensor(primals_1, 4);  primals_1 = None
-    return [mul, mul_1, mul, 9, 1, 0, 3, 3, 1, 3, 0, 3, 3, 1, 3, 0]""")
-
-    def test_output_all_alias_types(self):
-        # There are 3 types of aliasing that require us to return metadata in the compiled fw:
-        # (1) outputs that are views of inputs
-        # (2) outputs that are views of intermediates
-        # (3) inputs that get metadata mutations
-        # test all 3 of them here
-        def f(a):
-            a.transpose_(1, 0)
-            tmp = a.mul(2)
-            return tmp.squeeze(), tmp.transpose(1, 0), a.unsqueeze(0)
-        inp = [torch.ones(1, 2, 4, requires_grad=True)]
-
-        fw_graph = self.verify_aot_autograd(f, inp, test_mutation=True, return_fw_graph=True)
-        # TODO: make this test run with dynamic shapes so it is more meaningful
-        # metadata output order: (a_updated_meta, out1_meta, out2_meta, out3_meta)
-        self.assertExpectedInline(fw_graph.code.strip(), """\
-def forward(self, primals_1):
-    view = torch.ops.aten.view.default(primals_1, [1, 2, 4]);  primals_1 = None
-    transpose = torch.ops.aten.transpose.int(view, 1, 0);  view = None
-    mul = torch.ops.aten.mul.Tensor(transpose, 2);  transpose = None
-    return [mul, mul, 2, 1, 4, 4, 8, 1, 0, 2, 4, 4, 1, 0, 1, 2, 4, 8, 4, 1, 0, 1, 2, 1, 4, 8, 4, 8, 1, 0]""")
-
-=======
->>>>>>> 57353c96
     def test_input_data_and_metadata_mutation(self):
         def f(a):
             a.t_()
@@ -889,18 +808,12 @@
     def test_input_mutation_alias_everything(self):
         # a and c are aliased
         def f(a, b, c):
-<<<<<<< HEAD
-            c.add_(1)  # mutates c
-            b.t_()  # metadata mutate b
-            tmp = a + c
-=======
             c.mul_(2)  # mutates c
             b.t_()  # metadata mutate b
             tmp = a + c
             # TODO: this test doesn't test "alias of an intermediate" yet,
             # delete this line later and get that to be tested
             return tmp, b.t(), a
->>>>>>> 57353c96
             out1 = tmp.view(-1)
             out2 = b.t()
             out3 = out1.unsqueeze(0)
@@ -929,19 +842,11 @@
 def forward(self, primals_1, primals_2):
     clone = torch.ops.aten.clone.default(primals_1);  primals_1 = None
     as_strided_1 = torch.ops.aten.as_strided.default(clone, [4], [1], 0)
-<<<<<<< HEAD
-    add = torch.ops.aten.add.Tensor(as_strided_1, 1);  as_strided_1 = None
-    as_strided_scatter = torch.ops.aten.as_strided_scatter.default(clone, add, [4], [1], 0);  clone = None
-    as_strided_4 = torch.ops.aten.as_strided.default(as_strided_scatter, [4], [1], 0);  as_strided_scatter = None
-    add_1 = torch.ops.aten.add.Tensor(as_strided_4, add);  as_strided_4 = None
-    return [add, add_1, add_1, 2, 2, 1, 2, 0, 4, 1, 0, 2, 2, 2, 1, 0, 1, 4, 4, 1, 0]""")
-=======
     mul = torch.ops.aten.mul.Tensor(as_strided_1, 2);  as_strided_1 = None
     as_strided_scatter = torch.ops.aten.as_strided_scatter.default(clone, mul, [4], [1], 0);  clone = None
     as_strided_4 = torch.ops.aten.as_strided.default(as_strided_scatter, [4], [1], 0);  as_strided_scatter = None
     add = torch.ops.aten.add.Tensor(as_strided_4, mul);  as_strided_4 = None
     return [mul, add, 2, 2, 1, 2, 0, 2, 2, 2, 1, 0]""")
->>>>>>> 57353c96
 
     def test_no_grad_input_output(self):
         def f(a, b):
