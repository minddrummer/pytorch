# Owner(s): ["module: functorch"]

# Copyright (c) Facebook, Inc. and its affiliates.
# All rights reserved.
#
# This source code is licensed under the BSD-style license found in the
# LICENSE file in the root directory of this source tree.

import copy
from torch.testing._internal.common_utils import (
    TestCase, run_tests, parametrize, subtest, instantiate_parametrized_tests,
    IS_FBCODE, freeze_rng_state,
)
import torch
import torch.nn as nn
import torch.nn.functional as F
import os
import subprocess
import sys
import unittest
import warnings
import math
from torch.testing._internal.common_device_type import instantiate_device_type_tests, onlyCPU
from torch.testing._internal.common_dtype import get_all_fp_dtypes
from torch._subclasses.fake_tensor import FakeTensorMode
from functools import partial
from functorch.experimental import replace_all_batch_norm_modules_, modules_as_pytrees

import functorch
from functorch import (
    grad, vjp, vmap, jacrev, jacfwd, grad_and_value, hessian,
    jvp, make_functional, make_functional_with_buffers,
    combine_state_for_ensemble, make_fx
)
from torch._functorch.make_functional import (
    functional_init, functional_init_with_buffers,
)
from torch._functorch.eager_transforms import _slice_argnums
from functorch.experimental import functionalize
from torch._ops import PyOperator
from torch._functorch.utils import enable_autograd_function
from torch.autograd.function import _set_autograd_function_extension_enabled
import torch.autograd.forward_ad as fwAD
from torch.func import functional_call, stack_module_state
from torch.utils._pytree import _register_pytree_node, _register_pytree_node_grad

# NB: numpy is a testing dependency!
import numpy as np

from torch.utils._pytree import tree_flatten, tree_unflatten, tree_map

USE_TORCHVISION = False
try:
    import torchvision  # noqa: F401
    USE_TORCHVISION = True
except ImportError:
    warnings.warn("Couldn't import torchvision. Some of our tests use it, try "
                  "to install it with commands from pytorch.org, post-fixed with "
                  "`--no-deps` to avoid overwriting the pytorch installation",
                  UserWarning)

# TestCase for _slice_argnums, an important helper funciton


class TestSliceArgnums(TestCase):
    def test_invalid_argnum_type(self):
        x = torch.randn(3)
        args = (x,)
        with self.assertRaisesRegex(RuntimeError, "int or Tuple"):
            _slice_argnums(args, 0.0)
        with self.assertRaisesRegex(RuntimeError, "int or Tuple"):
            _slice_argnums(args, [0])
        with self.assertRaisesRegex(RuntimeError, "must be int"):
            _slice_argnums(args, (0.0,))

        args = (0.1, 1.1, 2.1, 3.1, 4.1)

        with self.assertRaisesRegex(RuntimeError, "must be int"):
            _slice_argnums(args, ((0, 1), 2))

    def test_out_of_bounds_argnum_values(self):
        x = torch.randn(3)
        args = (x,)
        with self.assertRaisesRegex(RuntimeError, "positional inputs"):
            _slice_argnums(args, 1)
        with self.assertRaisesRegex(RuntimeError, "positional inputs"):
            _slice_argnums(args, -2)
        with self.assertRaisesRegex(RuntimeError, "positional inputs"):
            _slice_argnums(args, (-2,))

    def test_not_enough_argnums(self):
        x = torch.randn(3)
        args = (x,)
        with self.assertRaisesRegex(RuntimeError, "must be non-empty"):
            _slice_argnums(args, ())

    def test_duplicate_argnums(self):
        x = torch.randn(3)
        args = (x, x)
        with self.assertRaisesRegex(RuntimeError, "must be unique"):
            _slice_argnums(args, (0, 0))
        with self.assertRaisesRegex(RuntimeError, "must be unique"):
            _slice_argnums(args, (0, -2))

    def test_flat_args_with_positive_int_argnum(self):
        args = (0.1, 1.1, 2.1, 3.1, 4.1)

        res = _slice_argnums(args, 0)
        self.assertEqual(res, (0.1,))

        res = _slice_argnums(args, 4)
        self.assertEqual(res, (4.1,))

    def test_flat_args_with_negative_int_argnum(self):
        args = (0.1, 1.1, 2.1, 3.1, 4.1)

        res = _slice_argnums(args, -1)
        self.assertEqual(res, (4.1,))

        res = _slice_argnums(args, -5)
        self.assertEqual(res, (0.1,))

    def test_flat_args_with_tuple_argnum(self):
        args = (0.1, 1.1, 2.1, 3.1, 4.1)

        res = _slice_argnums(args, (0, 1, 2, 3, 4))
        self.assertEqual(res, args)

        res = _slice_argnums(args, (0, -3))
        self.assertEqual(res, (0.1, 2.1))

    def test_pytree_args(self):
        args = ((0.1, 1.1), 2.0, [3.1])

        res = _slice_argnums(args, 0)
        self.assertEqual(res, args[0:1])

        res = _slice_argnums(args, (0,))
        self.assertEqual(res, args[0:1])

        res = _slice_argnums(args, -1)
        self.assertEqual(res, args[-1:])

        res = _slice_argnums(args, (0, -2))
        self.assertEqual(res, args[0:2])

    def test_argnums_reorders(self):
        args = ((0.1, 1.1, 2.1), 3.1, 4.1)

        res = _slice_argnums(args, (1, 0))
        self.assertEqual(res, (args[1], args[0]))

def _get_weights_and_functional_call(net, mechanism):
    if mechanism == "make_functional":
        return make_functional(net)
    else:
        assert mechanism == "functional_call"
        # this makes it so the function from make_functional and this call have the same signature

        def net_func(weights, data):
            return functional_call(net, weights, (data,))

        return net_func, dict(net.named_parameters())

def _get_weights_and_functional_call_with_buffers(net, mechanism):
    if mechanism == "make_functional":
        return make_functional_with_buffers(net)
    else:
        assert mechanism == "functional_call"

        # this makes it so the function from make_functional and this call have the same signature
        def net_func(weights, buffers, data):
            return functional_call(net, (weights, buffers), (data,))

        return net_func, dict(net.named_parameters()), dict(net.named_buffers())


class TestGradTransform(TestCase):
    def test_primitive(self, device):
        x = torch.randn([], device=device)
        result = grad(torch.sin)(x)
        self.assertEqual(result, torch.cos(x))

    def test_composite_simple(self, device):
        x = torch.randn(2, 3, 4, device=device)
        result = grad(lambda x: torch.flatten(x).sum())(x)
        self.assertEqual(result, torch.ones_like(x))

    def test_fn_with_kwargs(self, device):
        def foo(x, y):
            return (x * y).sum()

        x = torch.randn(3, device=device)
        y = torch.randn(3, device=device)
        expected = grad(foo)(x, y)
        result = grad(foo)(x, y=y)
        self.assertEqual(result, expected)

    def test_composite_complicated(self, device):
        x = torch.randn(3, device=device)
        y = torch.randn(3, 5, device=device)

        def foo(x, y):
            result = x @ y
            return result.sum()

        result = grad(foo)(x, y)

        x.requires_grad_()
        out = foo(x, y)
        expected, = torch.autograd.grad(out, x)

        self.assertEqual(result, expected)

    def test_composite_two_ops(self, device):
        N, C = 2, 5
        y = torch.randn(N, C, device=device)
        targets = torch.randint(0, C, (N,), device=device)

        def foo(y, targets):
            return F.cross_entropy(y, targets)

        result = grad(foo)(y, targets)

        y.requires_grad_()
        expected, = torch.autograd.grad(foo(y, targets), y)

        self.assertEqual(result, expected)

    def _test_attributes(self, get_attr_lambda, device):
        x = torch.randn(2, 3, 5, dtype=torch.double, device=device)
        expected = get_attr_lambda(x)

        def foo(x):
            self.assertEqual(get_attr_lambda(x), expected)
            return x.sum()

        grad(foo)(x)

    def test_shape(self, device):
        self._test_attributes(lambda x: x.shape, device)

    def test_dtype(self, device):
        self._test_attributes(lambda x: x.dtype, device)

    def test_is_cuda(self, device):
        self._test_attributes(lambda x: x.is_cuda, device)

    def test_numel(self, device):
        self._test_attributes(lambda x: x.numel(), device)

    def test_inplace(self, device):
        x = torch.randn([], device=device)

        def foo(x):
            return x.clone().sin_()

        result = grad(foo)(x)
        self.assertEqual(result, x.cos())

    def test_inplace_on_view(self, device):
        x = torch.randn(3, device=device)

        def foo(x):
            y = x.clone()
            y0 = y[0]
            y0.sin_()
            return y.sum()

        result = grad(foo)(x)

        x.requires_grad_()
        out = foo(x)
        expected, = torch.autograd.grad(out, x)

        self.assertEqual(result, expected)

    def test_inplace_on_view_base(self, device):
        x = torch.randn(3, device=device)

        def foo(x):
            y = x.clone()
            y0 = y[0]
            y.sin_()
            return y0

        result = grad(foo)(x)

        x.requires_grad_()
        out = foo(x)
        expected, = torch.autograd.grad(out, x)

        self.assertEqual(result, expected)

    def test_inplace_on_captures(self, device):
        x = torch.tensor([1., 2., 3.], device=device)
        captured = torch.randn(3, device=device)

        def foo(x):
            captured.copy_(x)
            return (x * captured).sum()

        with self.assertRaisesRegex(RuntimeError, 'mutate a captured Tensor'):
            grad(foo)(x)

    def test_nesting_simple(self, device):
        x = torch.randn([], device=device)
        result = grad(grad(torch.sin))(x)
        self.assertEqual(result, -torch.sin(x))

    def test_escaped_wrappers_are_marked_as_dead(self, device):
        x = torch.randn([], device=device)
        escaped = []

        def foo(x):
            y = x.sin()
            escaped.append(y)
            return y

        grad(foo)(x)
        self.assertEqual(torch._C._functorch.dlevel(escaped[0]), -1)

    def test_escaped_wrappers_are_ignored(self, device):
        x = torch.randn([], device=device)
        escaped = []

        def foo(x):
            y = x.sin()
            escaped.append(y)
            return y

        grad(foo)(x)

        something = escaped[0].sum()
        self.assertEqual(torch._C._functorch.dlevel(something), 0)
        self.assertEqual(something, x.sin().sum())

    def test_manual_seed_inside_grad(self, device):
        x = torch.randn([], device=device)

        def f(x):
            torch.manual_seed(0)
            return x * torch.randn_like(x)

        with freeze_rng_state():
            result = grad(f)(x)
            x.requires_grad_()
            expected, = torch.autograd.grad(f(x), x)
            self.assertEqual(result, expected)

    def test_vjp(self, device):
        x = torch.randn([], device=device)
        out, vjp_fn = vjp(torch.sin, x)
        self.assertEqual(out, x.sin())

        v = torch.randn([], device=device)
        result, = vjp_fn(v)
        self.assertEqual(result, v * x.cos())

    def test_vjp_two_outputs(self, device):
        def f(x):
            return x, x
        result, vjp_fn = vjp(f, torch.tensor(1.))
        vjp_fn(result)

    def test_conj_bit(self):
        x = torch.tensor(1 + 1j)

        def foo(x):
            assert not x.is_conj()
            y = x.conj()
            assert y.is_conj()
            return y
        res = grad(foo)(x)
        self.assertEqual(res, torch.ones_like(res))

    def test_composed_with_autograd(self, device):
        x = torch.randn([], requires_grad=True, device=device)

        y = grad(torch.sin)(x)
        result, = torch.autograd.grad(y, x)
        self.assertEqual(result, -x.sin())

    def test_grad_of_vjp_composition(self, device):
        x = torch.randn([], device=device)
        y = torch.randn([], device=device)

        def foo(x, y):
            out, vjp_fn = vjp(torch.sin, x)
            return grad(lambda y: vjp_fn(y)[0])(y)

        result = foo(x, y)
        expected = x.cos()
        self.assertEqual(result, expected)

    def test_vjp_of_grad_composition(self, device):
        x = torch.randn([], device=device)
        y = torch.randn([], device=device)

        def foo(x, y):
            out, vjp_fn = vjp(grad(torch.sin), x)
            return vjp_fn(y)[0]

        result = foo(x, y)
        expected = -y * x.sin()
        self.assertEqual(result, expected)

    def test_grad_of_vjp_of_grad_composition(self, device):
        x = torch.randn([], device=device)
        y = torch.randn([], device=device)

        def foo(x, y):
            df, vjp_fn = vjp(grad(lambda x: -torch.cos(x)), x)
            return grad(lambda y: vjp_fn(y)[0])(y)

        result = foo(x, y)
        expected = x.cos()
        self.assertEqual(result, expected)

    def test_views(self, device):
        x = torch.randn([], requires_grad=True, device=device)
        y = torch.randn([], requires_grad=True, device=device)

        def silly_sin(x):
            x = x.view([])
            x = x.sin()
            return x

        def foo(x, y):
            z1 = grad(silly_sin)(x)
            z2 = torch.cos(y)
            return z1 + z2

        result = foo(x, y)
        grads = torch.autograd.grad(result, [x, y])
        self.assertEqual(grads[0], -x.sin())
        self.assertEqual(grads[1], -y.sin())

    def test_view_inplace_simple(self, device):
        def foo(x):
            x = x.clone()
            x.view([]).sin_()
            return x

        x = torch.randn([], requires_grad=True, device=device)
        result = grad(foo)(x)
        self.assertEqual(result, x.cos())

    def test_invalid_argnums(self, device):
        x = torch.randn([])
        y = torch.randn([])
        with self.assertRaisesRegex(RuntimeError, 'but only'):
            grad(torch.mul, argnums=-3)(x, y)
        with self.assertRaisesRegex(RuntimeError, 'but only'):
            grad(torch.mul, argnums=2)(x, y)
        with self.assertRaisesRegex(RuntimeError, 'int or Tuple'):
            grad(torch.mul, argnums=[0])(x, y)
        with self.assertRaisesRegex(RuntimeError, 'must be int'):
            grad(torch.mul, argnums=('0',))(x, y)
        with self.assertRaisesRegex(RuntimeError, 'must be unique'):
            grad(torch.mul, argnums=(0, 0))(x, y)
        with self.assertRaisesRegex(RuntimeError, 'must be unique'):
            grad(torch.mul, argnums=(0, -2))(x, y)

    def test_argnums(self, device):
        x = torch.randn([])
        y = torch.randn([])
        gx = grad(torch.mul, argnums=0)(x, y)
        self.assertEqual(gx, y)

        gy = grad(torch.mul, argnums=1)(x, y)
        self.assertEqual(gy, x)

        gx, = grad(torch.mul, argnums=(0,))(x, y)
        self.assertEqual(gx, y)

        gx, gy = grad(torch.mul, argnums=(0, 1))(x, y)
        self.assertEqual(gx, y)
        self.assertEqual(gy, x)

    def test_out_of_order_argnums(self, device):
        x = torch.randn([])
        y = torch.randn([])
        gy, gx = grad(torch.mul, argnums=(1, 0))(x, y)
        self.assertEqual(gx, y)
        self.assertEqual(gy, x)

    def test_negative_argnums(self, device):
        x = torch.randn([])
        y = torch.randn([])
        gx = grad(torch.mul, argnums=-2)(x, y)
        self.assertEqual(gx, y)

        gy = grad(torch.mul, argnums=-1)(x, y)
        self.assertEqual(gy, x)

        gx, = grad(torch.mul, argnums=(-2,))(x, y)
        self.assertEqual(gx, y)

        gx, gy = grad(torch.mul, argnums=(-2, -1))(x, y)
        self.assertEqual(gx, y)
        self.assertEqual(gy, x)

    def test_grad_pytree_inputs(self, device):
        x = torch.randn([], device=device)

        def f(a, b):
            x, y = a
            return 1 * x + 2 * y + 3 * b['foo']

        args = ((x, x), {'foo': x})

        gx, gy = grad(f)(*args)
        self.assertEqual(gx, torch.tensor(1., device=device))
        self.assertEqual(gy, torch.tensor(2., device=device))

        (gx, gy), = grad(f, argnums=(0,))(*args)
        self.assertEqual(gx, torch.tensor(1., device=device))
        self.assertEqual(gy, torch.tensor(2., device=device))

        (gx, gy), gz = grad(f, argnums=(0, 1))(*args)
        self.assertEqual(gx, torch.tensor(1., device=device))
        self.assertEqual(gy, torch.tensor(2., device=device))
        self.assertEqual(gz['foo'], torch.tensor(3., device=device))

    def test_grad_aux_tensor(self, device):

        x = torch.randn(3, device=device)

        with self.assertRaisesRegex(
            RuntimeError,
            r'grad_and_value\(f\)\(\*args\): output of function f should be a tuple'
        ):
            grad(lambda t: [t, t], has_aux=True)(x)

        with self.assertRaisesRegex(
            RuntimeError,
            r'grad_and_value\(f\)\(\*args\): output of function f should be a tuple'
        ):
            grad(lambda t: (t, t + 2, t + 3), has_aux=True)(x)

        def f(t):
            y = t.sin()
            return y.sum(), t.cos()

        out, aux = grad(f, has_aux=True)(x)
        self.assertEqual(aux, x.cos())
        self.assertEqual(out, x.cos())

    def test_grad_aux_pytree(self, device):
        def f(x):
            y = x.sin()
            return y.sum(), {'a': x.cos(), 'b': [x.tan()]}

        x = torch.randn(3, device=device)

        out, aux = grad(f, has_aux=True)(x)
        _, expected_aux = f(x)
        self.assertEqual(aux, expected_aux)
        self.assertEqual(out, x.cos())

        for aux in [1, 1.0, "abc"]:
            with self.assertRaisesRegex(RuntimeError, r"Expected tensors, got unsupported type"):
                _ = grad(lambda x: (x.sum(), aux), has_aux=True)(x)
            with self.assertRaisesRegex(RuntimeError, r"Expected tensors, got unsupported type"):
                _ = grad(lambda x: (x.sum(), [x, aux]), has_aux=True)(x)

    def test_zero_grad(self, device):
        def f(x):
            return (x['a']**2.0).sum()
        inps = ({'a': torch.randn(10, device=device) + 3, 'b': torch.randn(10, device=device)})
        grads = grad(f)(inps)
        self.assertNotEqual(grads['a'].sum(), 0.0)
        self.assertEqual(grads['b'].sum(), 0.0)

    def test_unrelated_grad(self, device):
        x = torch.tensor(1., device=device)
        y = torch.tensor(2., device=device)

        def unrelated(x):
            return y

        result = grad(unrelated)(x)
        self.assertEqual(result, torch.zeros_like(x))

    def test_unrelated_vjp(self, device):
        x = torch.tensor(1., device=device)
        y = torch.tensor(2., device=device)
        v = torch.tensor(1., device=device)

        def unrelated(x):
            return y

        out, vjp_fn = vjp(unrelated, x)
        result = vjp_fn(v)
        expected = (torch.zeros_like(x),)
        self.assertEqual(result, expected)

    def test_unrelated_vjp_multiple_inputs_outputs(self, device):
        w = torch.tensor(3., device=device)
        x = torch.tensor(4., device=device)
        y = torch.tensor(2., device=device)
        v = torch.tensor(1., device=device)

        def unrelated(w, x):
            return y, y, x

        out, vjp_fn = vjp(unrelated, w, x)
        result = vjp_fn((v, v, v))
        expected = (torch.zeros_like(x), torch.ones_like(x))
        self.assertEqual(result, expected)

    # TODO: https://github.com/zou3519/functorch/issues/12
    @onlyCPU
    def test_unrelated_hessian(self, device):
        N = 5
        M = 3
        W = torch.randn(N, M, device=device)

        def f(x):
            return W @ x

        x = torch.randn(M)
        result = jacrev(jacrev(f))(x)
        expected = torch.zeros(N, M, M, device=device)
        self.assertEqual(result, expected)

    def test_vjp_pytree_input(self, device):
        def f(x):
            return x[0] * x[1][0]

        x = torch.randn([], device=device)
        v = torch.randn([], device=device)
        out, vjp_fn = vjp(f, (x, (x, x)))
        self.assertEqual(out, x * x)
        result = vjp_fn(v)
        self.assertEqual(result, ((x * v, (x * v, 0.)),))

    def test_vjp_pytree_output(self, device):
        def f(x):
            return x, (x, x)

        x = torch.randn([], device=device)
        v1 = torch.randn([], device=device)
        v2 = torch.randn([], device=device)
        v3 = torch.randn([], device=device)
        _, vjp_fn = vjp(f, x)
        result, = vjp_fn((v1, (v2, v3)))
        self.assertEqual(result, v1 + v2 + v3)

    def test_vjp_outputs_can_any_pytree(self, device):
        x = torch.randn(2, 3, device=device)
        t = torch.randn(2, 3, device=device)

        for output in [None, ()]:
            with self.assertRaisesRegex(
                RuntimeError, r"vjp\(f, \*primals\): Expected f to be a function that has non-empty output"
            ):
                _, vjp_fn = vjp(lambda _: output, x)
                vjp_fn(t)

        for output in [1, True, 12.2, "abc"]:
            with self.assertRaisesRegex(
                RuntimeError, r"vjp\(f, \*primals\): expected f\(\*primals\) to return only tensors"
            ):
                _, vjp_fn = vjp(lambda _: output, x)
                vjp_fn(t)

        # Check list output
        output, vjp_fn = vjp(lambda x: [x, x.sum()], x)
        vjp_out, = vjp_fn([t, t.sum()])
        assert isinstance(output, list) and len(output) == 2
        assert isinstance(vjp_out, torch.Tensor)

        # Check dict output
        output, vjp_fn = vjp(lambda x: {"x": x, "xsum": x.sum()}, x)
        vjp_out, = vjp_fn({"x": t, "xsum": t.sum()})
        assert isinstance(output, dict) and len(output) == 2 and "xsum" in output
        assert isinstance(vjp_out, torch.Tensor)

        def composite_output(x):
            out = x.sum()
            return [
                (out, {"a": x, "out": [x, out]}),
            ]

        output, vjp_fn = vjp(composite_output, x)
        vjp_out, = vjp_fn([(t.sum(), {"a": t, "out": [t, t.sum()]}), ])
        assert isinstance(output, list)
        assert isinstance(output[0], tuple) and isinstance(output[0][1], dict)
        assert isinstance(vjp_out, torch.Tensor)

    def test_vjp_pytree_error(self, device):
        def f(x):
            return x, (x, x)

        x = torch.randn([], device=device)
        v1 = torch.randn([], device=device)
        v2 = torch.randn([], device=device)
        v3 = torch.randn([], device=device)
        _, vjp_fn = vjp(f, x)
        with self.assertRaisesRegex(RuntimeError, 'Expected pytree structure'):
            result, = vjp_fn(((v1, (v2, v3)),))

    def test_vjp_aux_tensor(self, device):

        x = torch.randn(3, device=device)

        with self.assertRaisesRegex(RuntimeError, r'vjp\(f, \*primals\): output of function f should be a tuple'):
            vjp(lambda t: [t, t], x, has_aux=True)

        with self.assertRaisesRegex(RuntimeError, r'vjp\(f, \*primals\): output of function f should be a tuple'):
            vjp(lambda t: (t, t + 2, t + 3), x, has_aux=True)

        def f(t):
            y = t.sin()
            return y, t.cos()

        out, vjp_fn, aux = vjp(f, x, has_aux=True)
        self.assertEqual(aux, x.cos())
        self.assertEqual(out, x.sin())

        v = torch.randn(3, device=device)
        grad_x, = vjp_fn(v)
        self.assertEqual(grad_x, v * x.cos())

    def test_vjp_aux_pytree(self, device):
        def f(x):
            y = x.sin()
            return y, {'a': x.cos(), 'b': [x.tan()]}

        x = torch.randn(3, device=device)

        out, vjp_fn, aux = vjp(f, x, has_aux=True)
        expected_out, expected_aux = f(x)
        self.assertEqual(out, expected_out)
        self.assertEqual(aux, expected_aux)

        v = torch.randn(3, device=device)
        grad_x, = vjp_fn(v)
        self.assertEqual(grad_x, v * x.cos())

        for aux in [1, 1.0, "abc"]:
            with self.assertRaisesRegex(RuntimeError, r"Expected tensors, got unsupported type"):
                _ = vjp(lambda x: (x, aux), x, has_aux=True)
            with self.assertRaisesRegex(RuntimeError, r"Expected tensors, got unsupported type"):
                _ = vjp(lambda x: (x, [x, aux]), x, has_aux=True)

    def test_functional_init(self, device):
        class MLPClassifier(nn.Module):
            def __init__(self, hidden_dim=32, n_classes=2):
                super().__init__()
                self.hidden_dim = hidden_dim
                self.n_classes = n_classes

                self.fc1 = nn.Linear(2, self.hidden_dim)
                self.fc2 = nn.Linear(self.hidden_dim, self.n_classes)

            def forward(self, x):
                x = self.fc1(x)
                x = F.relu(x)
                x = self.fc2(x)
                x = F.log_softmax(x, -1)
                return x

        B = 10
        weights, fn, _ = functional_init(MLPClassifier, (B,), device=device)(32, 2)
        inputs = torch.randn(B, 7, 2, device=device)
        vmap(fn)(weights, (inputs,))

    def test_functional_init_with_buffers(self, device):
        class MLPClassifier(nn.Module):
            def __init__(self, hidden_dim=32, n_classes=2):
                super().__init__()
                self.hidden_dim = hidden_dim
                self.n_classes = n_classes

                self.fc1 = nn.Linear(2, self.hidden_dim)
                self.bn = nn.BatchNorm1d(self.hidden_dim, affine=True)
                self.fc2 = nn.Linear(self.hidden_dim, self.n_classes)

            def forward(self, x):
                x = self.fc1(x)
                x = F.relu(x)
                x = self.bn(x)
                x = self.fc2(x)
                x = F.log_softmax(x, -1)
                return x

        B = 10
        weights, buffers, fn, _, _ = \
            functional_init_with_buffers(MLPClassifier, [B], device=device)(32, 2)
        inputs = torch.randn(B, 7, 2, device=device)
        vmap(fn)(weights, buffers, (inputs,))

    def test_advanced_indexing(self, device):
        def f(value):
            log_prob = torch.ones((), device=device)
            val = (torch.zeros(()) > 0)
            log_prob[val] = 0
            return value

        result = grad(f)(torch.randn((), device=device))
        self.assertEqual(result, torch.ones_like(result))

        def f2(value):
            value = value.clone()
            value[value > 0] = 0
            return value.sum()

        x = torch.randn(100, device=device)
        result = grad(f2)(x)
        self.assertEqual(result, (x <= 0).type_as(x))

    def test_tensor_ctor_inside_grad(self, device):
        def foo(x):
            return x * torch.tensor(2., device=device)

        x = torch.tensor(3.14, device=device)
        functorch.grad(foo)(x)

    @parametrize("op_list_data", [
        subtest(([vmap, ], [(4, 2), (64, 3, 32, 32)]), name='vmap'),
        subtest(([vmap, vmap], [(4, 3, 2), (64, 3, 32, 32)]), name='vmap_vmap'),
        subtest(([grad, ], [(0, ), [], (4, 2), (64, 3, 32, 32)]), name='grad'),
        subtest(([grad, grad], [[], ]), name='grad_grad'),
        subtest(([vmap, grad], [(4, 2)]), name='vmap_grad'),
    ])
    def test_tensor_print(self, device, op_list_data):

        op_list, shapes = op_list_data

        for dt in get_all_fp_dtypes():
            data = [torch.randn(s, dtype=dt, device=device) for s in shapes]

            for x in data:
                buf = None

                def foo(t):
                    nonlocal buf
                    buf = repr(t)
                    return t.mean()

                fn = foo
                bdim = 0
                for op in reversed(op_list):
                    if op == vmap:
                        fn = op(fn, in_dims=bdim)
                        bdim += 1
                    else:
                        fn = op(fn)

                expected = f"{repr(x)}"
                level = 0
                for op in op_list:
                    level += 1
                    if op == grad:
                        expected = f"GradTrackingTensor(lvl={level}, value={expected})"
                    elif op == vmap:
                        bdim -= 1
                        expected = f"BatchedTensor(lvl={level}, bdim={bdim}, value={expected})"

                fn(x)
                buf = buf.replace("\n", "").replace("  ", "")
                expected = expected.replace("\n", "").replace("  ", "")
                self.assertEqual(expected, buf)

    def test_print_captured_tensor_inside_transform(self, device):
        x = torch.tensor([1., 2., 3.], device=device)
        out = None

        def f(y):
            nonlocal out
            out = repr(x)
            return y

        vjp(f, torch.randn(4, device=device))
        self.assertEqual(out, repr(x))

    def test_no_grad_outside(self, device):
        x = torch.randn([], device=device, requires_grad=True)
        with torch.no_grad():
            y = grad(torch.sin)(x)
        self.assertEqual(y, x.cos())
        self.assertFalse(y.requires_grad)

    def test_no_grad_inside(self, device):
        def f(x):
            with torch.no_grad():
                shift = x ** 2
            return x ** 2 - shift

        x = torch.randn([], device=device)
        y = grad(f)(x)
        self.assertEqual(y, 2 * x)
        y = grad(grad(f))(x)
        self.assertEqual(y, 2)

        x = torch.randn([], device=device, requires_grad=True)
        y = grad(f)(x)
        z, = torch.autograd.grad(y, x)
        self.assertEqual(z, 2)

    def test_no_grad_mixed(self, device):
        def f(x):
            with torch.no_grad():
                shift = x ** 2
            return x ** 2 - shift

        x = torch.randn([], device=device, requires_grad=True)
        with torch.no_grad():
            y = grad(f)(x)

        self.assertEqual(y, 2 * x)
        self.assertFalse(y.requires_grad)

    def test_no_grad_nested_simple(self, device):
        def h(x):
            with torch.no_grad():
                shift = grad(lambda x: 0.25 * x ** 4)(x)
            return x ** 3 - shift

        x = torch.tensor(1.5, device=device, requires_grad=True)
        y = grad(h)(x)
        self.assertEqual(y, 3 * x ** 2)

        z, = torch.autograd.grad(y, x)
        self.assertEqual(z, 6 * x)

    def test_no_grad_nested_complicated(self, device):
        def f(x):
            with torch.no_grad():
                shift = x ** 3
            return x ** 3 - shift

        def g(x):
            r1 = grad(f)(x)
            with torch.no_grad():
                shift = grad(f)(x)
            return r1 - shift

        x = torch.randn([], requires_grad=True, device=device)
        y = grad(g)(x)
        # The only differential part of g is x ** 3
        self.assertEqual(y, 6 * x)

        z, = torch.autograd.grad(y, x)
        self.assertEqual(z, 6)

    def test_no_grad_value(self, device):
        def h(x):
            with torch.no_grad():
                gvalue, value = grad_and_value(lambda x: x ** 3)(x)
            return x ** 3 - value

        x = torch.tensor(1.6, device=device, requires_grad=True)
        y = grad(h)(x)
        self.assertEqual(y, 3 * x ** 2)

        z, = torch.autograd.grad(y, x)
        self.assertEqual(z, 6 * x)

    def test_no_grad_outside_vjp(self, device):
        def h(x):
            return x ** 2

        x = torch.tensor(2., requires_grad=True, device=device)
        with torch.no_grad():
            out, vjp_fn = vjp(h, x)
            y, = vjp_fn(torch.tensor(1., device=device))

        self.assertEqual(y, 2 * x)
        self.assertFalse(y.requires_grad)
        self.assertFalse(out.requires_grad)

    def test_no_grad_outside_vjp_fn(self, device):
        def h(x):
            return x ** 2

        x = torch.tensor(3.14, requires_grad=True, device=device)
        out, vjp_fn = vjp(h, x)
        with torch.no_grad():
            y, = vjp_fn(torch.tensor(1., device=device))

        self.assertEqual(y, 2 * x)
        self.assertFalse(y.requires_grad)
        self.assertTrue(out.requires_grad)

        z, = torch.autograd.grad(out, x)
        self.assertEqual(z, 2 * x)

    def test_no_grad_outside_vjp_only(self, device):
        def h(x):
            return x ** 2

        x = torch.tensor(3.14, requires_grad=True, device=device)
        with torch.no_grad():
            out, vjp_fn = vjp(h, x)
        y, = vjp_fn(torch.tensor(1., device=device))

        self.assertEqual(y, 2 * x)
        self.assertFalse(out.requires_grad)

        # This one is a little weird...
        self.assertTrue(y.requires_grad)

        z, = torch.autograd.grad(y, x)
        self.assertEqual(z, 2)


class TestAutogradFunction(TestCase):
    @_set_autograd_function_extension_enabled()
    def test_set_materialize_grads(self, device):
        class A(torch.autograd.Function):
            @staticmethod
            def forward(x, y):
                return x, y

            @staticmethod
            def setup_context(ctx, inputs, output):
                ctx.set_materialize_grads(False)

            @staticmethod
            def backward(ctx, gx, gy):
                self.assertIsNotNone(gx)
                self.assertIsNone(gy)
                return gx, gy

        def f(y, x):
            x, y = A.apply(x, y)
            return x ** 2

        x = torch.tensor(2., device=device)
        y = torch.tensor(3., device=device)
        # grad differentiates w.r.t. arg 0 by default
        grad(f)(y, x)
        grad(grad(f))(y, x)

    @_set_autograd_function_extension_enabled()
    def test_needs_input_grads(self, device):
        class A(torch.autograd.Function):
            @staticmethod
            def forward(x, y):
                return x * y

            @staticmethod
            def setup_context(ctx, inputs, output):
                return

            @staticmethod
            def backward(ctx, grad_output):
                self.assertTrue(ctx.needs_input_grad[0])
                self.assertFalse(ctx.needs_input_grad[1])
                return None, None

        x = torch.tensor(2., device=device)
        y = torch.tensor(3., device=device)
        # grad differentiates w.r.t. arg 0 by default
        grad(A.apply)(x, y)
        grad(grad(A.apply))(x, y)

    def _get_NumpyCubeNotComposable(self):
        class NumpyCubeNotComposable(torch.autograd.Function):
            @staticmethod
            def forward(input):
                input_np = input.cpu().numpy()
                return torch.tensor(input_np ** 3, device=input.device), input_np

            @staticmethod
            def setup_context(ctx, inputs, output):
                ctx.input_np = output[1]
                ctx.device = inputs[0].device

            @staticmethod
            @torch.autograd.function.once_differentiable
            def backward(ctx, grad_output, grad_saved):
                result_np = 3 * (ctx.input_np ** 2)
                return torch.tensor(result_np, device=ctx.device)

        return NumpyCubeNotComposable

    @_set_autograd_function_extension_enabled()
    def test_once_differentiable_autograd_vjp(self, device):
        NumpyCubeNotComposable = self._get_NumpyCubeNotComposable()

        def f(x):
            y, _ = NumpyCubeNotComposable.apply(x)
            return y

        # regular autograd x vjp
        x = torch.randn([], requires_grad=True, device=device)
        grad_y = torch.randn_like(x, requires_grad=True)
        _, vjp_fn = vjp(f, x)
        gx, = vjp_fn(grad_y)

        with self.assertRaisesRegex(RuntimeError, "marked with @once_differentiable"):
            gx.backward()

    # TODO: support torch.autograd.function.once_differentiable
    # (or, if impossible, figure out how to raise a nice error)
    # https://github.com/pytorch/pytorch/issues/90224
    @unittest.expectedFailure
    @_set_autograd_function_extension_enabled()
    def test_once_differentiable_grad_vjp(self, device):
        NumpyCubeNotComposable = self._get_NumpyCubeNotComposable()

        # grad x vjp
        x = torch.randn([], device=device)
        grad_y = torch.randn_like(x)

        def h(x, grad_y):
            _, vjp_fn = vjp(f, x)
            gx, = vjp_fn(grad_y)
            return gx

        grad(h, argnums=(0, 1))(x, grad_y)

    @_set_autograd_function_extension_enabled()
    def test_grad_fn_name(self, device):
        names = []

        class FooBar(torch.autograd.Function):
            @staticmethod
            def forward(x):
                return x.clone()

            @staticmethod
            def setup_context(ctx, inputs, output):
                return

            @staticmethod
            def backward(ctx, grad_output):
                return grad_output

        def f(x):
            y = FooBar.apply(x)
            names.append(type(y.grad_fn).__name__)
            return y

        x = torch.tensor(1.)
        grad(f)(x)
        self.assertEqual(names, ['FooBarGeneratedBackward'])


class TestAutogradFunctionVmapAPI(TestCase):
    @_set_autograd_function_extension_enabled()
    def test_no_vmap_staticmethod_and_no_generate_vmap_rule(self, device):
        class NumpyCube(torch.autograd.Function):
            @staticmethod
            def forward(input):
                input_np = to_numpy(input)
                dinput = torch.tensor(3 * input_np ** 2, device=input.device)
                return torch.tensor(input_np ** 3, device=input.device), dinput

            @staticmethod
            def setup_context(ctx, inputs, output):
                ctx.save_for_backward(inputs, output[1])

            @staticmethod
            def backward(ctx, grad_output, grad_saved):
                raise RuntimeError("foobar")

        x = torch.randn(3, device=device)
        with self.assertRaisesRegex(RuntimeError, 'does not have a vmap rule defined'):
            vmap(NumpyCube.apply)(x)

    @_set_autograd_function_extension_enabled()
    def test_has_vmap_staticmethod_and_has_generate_vmap_rule(self, device):
        class NumpyCube(torch.autograd.Function):
            generate_vmap_rule = True

            @staticmethod
            def forward(input):
                input_np = to_numpy(input)
                dinput = torch.tensor(3 * input_np ** 2, device=input.device)
                return torch.tensor(input_np ** 3, device=input.device), dinput

            @staticmethod
            def setup_context(ctx, outputs, input):
                ctx.save_for_backward(input, outputs[1])

            @staticmethod
            def backward(ctx, grad_output, grad_saved):
                raise RuntimeError("foobar")

            @staticmethod
            def vmap(infos, in_dims, x):
                raise RuntimeError("foobar")

        x = torch.randn(3, device=device)
        with self.assertRaisesRegex(RuntimeError, 'generate_vmap_rule=True and a vmap staticmethod'):
            vmap(NumpyCube.apply)(x)

    @_set_autograd_function_extension_enabled()
    def test_info_object(self, device):
        batch_size = 10

        class Id(torch.autograd.Function):
            @staticmethod
            def forward(input):
                pass

            @staticmethod
            def setup_context(ctx, inputs, output):
                pass

            @staticmethod
            def backward(ctx, grad_output, grad_saved):
                pass

            @staticmethod
            def vmap(info, in_dims, input):
                self.assertEqual(info.batch_size, batch_size)
                self.assertEqual(info.randomness, randomness)
                return input, in_dims[0]

        x = torch.randn(batch_size, 3, device=device)

        for randomness in ('error', 'different', 'same'):
            vmap(Id.apply, randomness=randomness)(x)

    @_set_autograd_function_extension_enabled()
    def test_in_dims_single_input(self, device):
        class Id(torch.autograd.Function):
            @staticmethod
            def forward(input):
                pass

            @staticmethod
            def setup_context(ctx, inputs, output):
                pass

            @staticmethod
            def backward(ctx, grad_output, grad_saved):
                pass

            @staticmethod
            def vmap(info, in_dims, input):
                self.assertEqual(in_dims, (1,))
                return input, in_dims[0]

        B = 10
        x = torch.randn(3, B, device=device)
        vmap(Id.apply, in_dims=1)(x)
        vmap(Id.apply, in_dims=(1,))(x)

    @_set_autograd_function_extension_enabled()
    def test_in_dims_multiple_inputs(self, device):
        class Id(torch.autograd.Function):
            @staticmethod
            def forward(input):
                pass

            @staticmethod
            def setup_context(ctx, inputs, output):
                pass

            @staticmethod
            def backward(ctx, grad_output, grad_saved):
                pass

            @staticmethod
            def vmap(info, in_dims, x, y):
                self.assertEqual(in_dims, (0, [0, 0]))
                self.assertTrue(isinstance(in_dims, tuple))
                self.assertTrue(isinstance(in_dims[1], list))
                return (x, y), in_dims

        x = torch.randn(2, device=device)
        vmap(Id.apply)(x, [x, x])

    @_set_autograd_function_extension_enabled()
    def test_skips_empty_layer(self, device):
        class Id(torch.autograd.Function):
            @staticmethod
            def forward(input):
                return input

            @staticmethod
            def setup_context(ctx, inputs, output):
                pass

            @staticmethod
            def backward(ctx, grad_output, grad_saved):
                pass

            @staticmethod
            def vmap(info, in_dims, input):
                raise RuntimeError("expected to not be called")

        def f(x):
            y = torch.tensor(1.)
            y = Id.apply(y)
            return x * 1

        x = torch.randn(2, 3)
        vmap(f)(x)


class TestVmapOfGrad(TestCase):
    def test_per_sample_grads_inplace_view(self, device):
        def compute_loss(weight, x, t):
            x = x.mm(weight)
            y = x.squeeze_(0)
            return (y - t).sum()

        weight = torch.randn(16, 2, device=device)
        x = torch.randn(64, 1, 16, device=device)
        t = torch.randn(64, 2, device=device)
        result = vmap(partial(grad(compute_loss), weight))(x, t)
        expected = [grad(compute_loss)(weight, x[i], t[i]) for i in range(64)]
        expected = torch.stack(expected)
        # TODO: Check if the rtol is a problem
        self.assertEqual(result, expected, atol=0, rtol=5e-4)

    def test_new_zeros_materializes_tensor(self, device):
        N = 3
        C = 5

        def foo(y, x):
            result = x.new_zeros((C,))
            result.copy_(y)
            return result.sum()

        x = torch.randn(N, device=device)
        y = torch.randn(N, C, device=device)
        result = vmap(grad(foo))(y, x)
        self.assertEqual(result, torch.ones_like(y))

    def test_new_empty_materializes_tensor(self, device):
        N = 3
        C = 5

        def foo(y, x):
            result = x.new_empty((C,))
            result.copy_(y)
            return result.sum()

        x = torch.randn(N, device=device)
        y = torch.randn(N, C, device=device)
        result = vmap(grad(foo))(y, x)
        self.assertEqual(result, torch.ones_like(y))

    def test_per_sample_grads_simple(self, device):
        def compute_loss(weight, x, t):
            y = x @ weight
            return ((y - t) ** 2).sum()

        weight = torch.randn(16, 2, device=device)
        x = torch.randn(64, 16, device=device)
        t = torch.randn(64, 2, device=device)
        result = vmap(partial(grad(compute_loss), weight))(x, t)
        expected = [grad(compute_loss)(weight, x[i], t[i]) for i in range(64)]
        expected = torch.stack(expected)
        # TODO: Check if the rtol is a problem
        self.assertEqual(result, expected, atol=0, rtol=5e-4)

<<<<<<< HEAD
    @parametrize('with_pytree', [True, False])
    def test_per_sample_grads_embeddingnet(self, device, with_pytree):
=======
    def _compare_expected_and_result(self, expected, result, mechanism):
        if mechanism == "make_functional":
            expected = zip(*expected)
            expected = tuple(torch.stack(shards) for shards in expected)
            for r, e in zip(result, expected):
                # TODO: Check if the rtol is a problem
                self.assertEqual(r, e, atol=0, rtol=1e-3)
        else:
            assert mechanism == "functional_call"
            expected = {k: tuple(d[k] for d in expected) for k, v in expected[0].items()}
            expected = {k: torch.stack(shards) for k, shards in expected.items()}
            for key in result:
                # TODO: Check if the rtol is a problem
                self.assertEqual(result[key], expected[key], atol=0, rtol=1e-3)

    @parametrize("mechanism", ["make_functional", "functional_call"])
    def test_per_sample_grads_embeddingnet(self, device, mechanism):
>>>>>>> a17966cc
        class SampleNet(nn.Module):
            def __init__(self, vocab_size: int):
                super().__init__()
                self.emb = nn.Embedding(vocab_size, 16)
                self.fc1 = nn.Linear(16, 16)
                self.fc2 = nn.Linear(16, 2)

            def forward(self, x):
                x = self.emb(x)
                x = torch.transpose(x, -1, -2)
                x = torch.mean(x, -1)
                x = self.fc1(x)
                x = F.relu(x)
                x = self.fc2(x)
                return x

            def name(self):
                return "SampleNet"

        # Create our inputs...
        vocab_size = 1000
        batch_shape = [64]
        words_per_sentence = 5
        data = torch.randint(0, vocab_size, (*batch_shape, words_per_sentence), device=device)
        targets = torch.randint(0, 1, (*batch_shape,), device=device)

        # Construct our module
        net = SampleNet(vocab_size).to(device=device)
        criterion = nn.CrossEntropyLoss()

        net_func, weights = _get_weights_and_functional_call(net, mechanism)

        # net_info is the net itself when using pytrees and just the weights when we aren't
        def compute_loss(net_info, data, target):
            if with_pytree:
                output = net_info(data)
            else:
                output = net_func(weights, data)
            result = criterion(output, target)
            return result

<<<<<<< HEAD
        if with_pytree:
            with modules_as_pytrees():
                result = vmap(partial(grad(compute_loss), net))(data, targets)
                expected_in = [grad(compute_loss)(net, data[i], targets[i]) for i in range(64)]
                expected = {}
                for key in expected_in[0]:
                    expected[key] = torch.stack([shard[key] for shard in expected_in])
                iterator = result
        else:
            result = vmap(partial(grad(compute_loss), weights))(data, targets)
            expected = [grad(compute_loss)(weights, data[i], targets[i]) for i in range(64)]
            expected = zip(*expected)
            expected = tuple(torch.stack(shards) for shards in expected)
            iterator = zip(result, expected)

        for i in iterator:
            if with_pytree:
                r, e = result[i], expected[i]
            else:
                r, e = i

            # TODO: Check if the rtol is a problem
            self.assertEqual(r, e, atol=0, rtol=1e-3)
=======
        expected = [grad(compute_loss)(weights, data[i], targets[i]) for i in range(64)]
        result = vmap(partial(grad(compute_loss), weights))(data, targets)
        self._compare_expected_and_result(expected, result, mechanism)
>>>>>>> a17966cc

    def test_log_softmax(self, device):
        x = torch.randn(3, 5, device=device)
        v = torch.randn(5, device=device)

        def foo(x, v):
            _, vjp_fn = vjp(partial(torch.log_softmax, dim=-1), x)
            return vjp_fn(v)[0]

        result = vmap(foo, (0, None))(x, v)

        v = v.expand_as(x)
        x.requires_grad_()
        output = torch.log_softmax(x, dim=-1)
        output.backward(v)
        self.assertEqual(result, x.grad)


jacrev_and_jacfwd = parametrize("jacapi", [subtest(jacrev, name='jacrev'), subtest(jacfwd, name='jacfwd')])

FIXME_jacrev_only = parametrize("jacapi", [subtest(jacrev, name='jacrev')])


class TestJac(TestCase):
    @jacrev_and_jacfwd
    def test_simple(self, device, jacapi):
        x = torch.randn(3, device=device)
        y = jacapi(torch.sin)(x)
        expected = torch.diagflat(x.cos())
        assert torch.allclose(y, expected)

    @jacrev_and_jacfwd
    def test_simple_not_flat(self, device, jacapi):
        x = torch.randn(2, 3, device=device)
        y = jacapi(torch.sin)(x)
        expected = torch.diagflat(x.view(-1).cos())
        expected = expected.view(2, 3, 2, 3)
        assert torch.allclose(y, expected)

    @FIXME_jacrev_only
    def test_diff_numel(self, device, jacapi):
        x = torch.randn(2, 4, device=device)

        # Tensor[2, 4] -> Tensor[3, 1]
        def f(x):
            return x[0, 1:].unsqueeze(-1)

        y = jacapi(f)(x)
        self.assertEqual(y.shape, (3, 1, 2, 4))

        expected = x.new_zeros(3, 1, 2, 4)
        expected[0, 0, 0, 1] = 1
        expected[1, 0, 0, 2] = 1
        expected[2, 0, 0, 3] = 1
        self.assertEqual(y, expected)

    @FIXME_jacrev_only
    def test_vmap_on_jac_simple(self, device, jacapi):
        x = torch.randn(2, 3, device=device)
        y = vmap(jacapi(torch.sin))(x)
        expected = torch.stack([torch.diagflat(x[i].cos()) for i in range(2)])
        assert torch.allclose(y, expected)

    @FIXME_jacrev_only
    def test_nested_jac_simple(self, device, jacapi):
        def foo(x):
            return x.sin().sum()

        x = torch.randn(3, device=device)
        y = jacapi(jacapi(foo))(x)
        expected = torch.diagflat(-x.sin())
        assert torch.allclose(y, expected)

    @jacrev_and_jacfwd
    def test_multiple_args(self, device, jacapi):
        x = torch.randn(3, device=device)
        y = torch.randn(3, device=device)
        z = jacapi(torch.multiply, argnums=1)(x, y)
        expected = torch.diagflat(x)
        assert torch.allclose(z, expected)

    @jacrev_and_jacfwd
    def test_multiple_outputs_multiple_argnums(self, device, jacapi):
        def f(x, y):
            return 2 * x + 3 * y, 4 * x + 5 * y

        x = torch.randn(3, device=device)
        y = torch.randn(3, device=device)
        z = jacapi(f, argnums=(0, 1))(x, y)
        expected_out0_x = torch.diagflat(torch.full_like(x, 2))
        expected_out0_y = torch.diagflat(torch.full_like(y, 3))
        expected_out1_x = torch.diagflat(torch.full_like(x, 4))
        expected_out1_y = torch.diagflat(torch.full_like(y, 5))

        self.assertEqual(len(z), 2)
        self.assertTrue(isinstance(z, tuple))
        self.assertEqual(len(z[0]), 2)
        self.assertTrue(isinstance(z[0], tuple))
        self.assertEqual(z[0][0], expected_out0_x)
        self.assertEqual(z[0][1], expected_out0_y)
        self.assertEqual(z[1][0], expected_out1_x)
        self.assertEqual(z[1][1], expected_out1_y)

    @jacrev_and_jacfwd
    def test_multiple_outputs_single_argnums(self, device, jacapi):
        def f(x, y):
            return 2 * x + 3 * y, 4 * x + 5 * y

        x = torch.randn(3, device=device)
        y = torch.randn(3, device=device)
        expected_out0_x = torch.diagflat(torch.full_like(x, 2))
        expected_out1_x = torch.diagflat(torch.full_like(x, 4))

        z = jacapi(f, argnums=0)(x, y)
        self.assertEqual(len(z), 2)
        self.assertTrue(isinstance(z, tuple))
        self.assertEqual(z, (expected_out0_x, expected_out1_x))

        z = jacapi(f, argnums=(0,))(x, y)
        self.assertEqual(len(z), 2)
        self.assertTrue(isinstance(z, tuple))
        self.assertTrue(isinstance(z[0], tuple))
        self.assertEqual(z, ((expected_out0_x,), (expected_out1_x,)))

    @FIXME_jacrev_only
    def test_multiple_outputs_pytree(self, device, jacapi):
        def f(x, y):
            return {'left': 2 * x + 3 * y, 'right': 4 * x + 5 * y}

        x = torch.randn(3, device=device)
        y = torch.randn(3, device=device)
        z = jacapi(f, argnums=(0, 1))(x, y)
        expected_left_x = torch.diagflat(torch.full_like(x, 2))
        expected_left_y = torch.diagflat(torch.full_like(y, 3))
        expected_right_x = torch.diagflat(torch.full_like(x, 4))
        expected_right_y = torch.diagflat(torch.full_like(y, 5))
        expected = {
            'left': (expected_left_x, expected_left_y),
            'right': (expected_right_x, expected_right_y),
        }
        self.assertTrue(isinstance(z, dict))
        self.assertTrue(isinstance(z['left'], tuple))
        self.assertTrue(isinstance(z['right'], tuple))
        self.assertEqual(z, expected)

    @jacrev_and_jacfwd
    def test_multiple_inputs_pytree(self, device, jacapi):
        def f(a, b, c):
            a0, a1 = a
            return a0 + a1 * 2 + b * 3 + c * 4

        x = torch.randn([], device=device)
        args = ((x, x), x, x)

        result = jacapi(f, argnums=(0, 1, 2))(*args)
        expected = (
            (torch.tensor(1., device=device), torch.tensor(2., device=device)),
            torch.tensor(3., device=device),
            torch.tensor(4., device=device),
        )
        self.assertEqual(result, expected)

        result = jacapi(f, argnums=(0,))(*args)
        expected = ((torch.tensor(1., device=device), torch.tensor(2., device=device)),)
        self.assertEqual(result, expected)

        result = jacapi(f)(*args)
        expected = (torch.tensor(1., device=device), torch.tensor(2., device=device))
        self.assertEqual(result, expected)

    @jacrev_and_jacfwd
    def test_dimensionality(self, device, jacapi):
        def f(x):
            return x

        x = torch.randn([], device=device)
        result = jacapi(f)(x)
        self.assertEqual(result.dim(), 0)
        self.assertEqual(result, torch.ones_like(x))

        x = torch.randn([1], device=device)
        result = jacapi(f)(x)
        self.assertEqual(result.dim(), 2)
        self.assertEqual(result, x.new_ones(1, 1))

    @FIXME_jacrev_only
    def test_aux_tensor(self, device, jacapi):
        def f(x):
            y = x.clone()
            return y, y.cos()

        x = torch.randn(3, device=device)
        result, aux = jacapi(f, has_aux=True)(x)

        self.assertEqual(result, torch.eye(3, 3, device=device))
        self.assertEqual(aux, x.cos())

    @jacrev_and_jacfwd
    def test_aux_pytree(self, device, jacapi):
        def f(x):
            y = x.clone()
            return y, {'a': y.cos(), 'b': [y.tan()]}

        x = torch.randn(3, device=device)

        result, aux = jacapi(f, has_aux=True)(x)
        self.assertEqual(result, torch.eye(3, 3, device=device))
        _, expected_aux = f(x)
        self.assertEqual(aux, expected_aux)

        for aux in [1, 1.0, "abc"]:
            with self.assertRaisesRegex(RuntimeError, r"Expected tensors, got unsupported type"):
                _ = jacapi(lambda x: (x, aux), has_aux=True)(x)
            with self.assertRaisesRegex(RuntimeError, r"Expected tensors, got unsupported type"):
                _ = jacapi(lambda x: (x, [x, aux]), has_aux=True)(x)

    @jacrev_and_jacfwd
    def test_outputs_can_any_pytree(self, device, jacapi):
        x = torch.randn(2, 3, device=device)

        for output in [None, ()]:
            with self.assertRaisesRegex(
                RuntimeError, r"(vjp|jvp).+: Expected f to be a function that has non-empty output"
            ):
                jacapi(lambda _: output)(x)

        for output in [1, True, 12.2, "abc"]:
            with self.assertRaisesRegex(
                RuntimeError, r"(vjp|jvp).+: expected f\(\*primals\) to return only tensors"
            ):
                jacapi(lambda _: output)(x)

        # Check list output
        out = jacapi(lambda x: [x, x.sum()])(x)
        assert isinstance(out, list) and len(out) == 2

        # Check dict output
        out = jacapi(lambda x: {"x": x, "xsum": x.sum()})(x)
        assert isinstance(out, dict) and len(out) == 2 and "xsum" in out

        def composite_output(x):
            out = x.sum()
            return [
                (out, {"a": x, "out": [x, out]}),
            ]

        out = jacapi(composite_output)(x)
        assert isinstance(out, list)
        assert isinstance(out[0], tuple) and isinstance(out[0][1], dict)

    @jacrev_and_jacfwd
    def test_multiple_inputs_outputs_pytree(self, device, jacapi):
        def f(a, b, c):
            a0, a1 = a
            return a0 + a1 * 2, {'foo': b * 3 + c * 4}

        x = torch.randn([], device=device)
        zero = torch.zeros([], device=device)
        args = ((x, x), x, x)

        result = jacapi(f)(*args)
        expected = (
            (torch.tensor(1., device=device), torch.tensor(2., device=device)),
            {'foo': (zero, zero)},
        )
        self.assertEqual(result, expected)

        result = jacapi(f, argnums=(0,))(*args)
        expected = (
            ((torch.tensor(1., device=device), torch.tensor(2., device=device)),),
            {'foo': ((zero, zero),)},
        )
        self.assertEqual(result, expected)

        result = jacapi(f, argnums=(0, 1))(*args)
        expected = (
            ((torch.tensor(1., device=device), torch.tensor(2., device=device)), zero),
            {'foo': ((zero, zero), torch.tensor(3., device=device))},
        )
        self.assertEqual(result, expected)

    @FIXME_jacrev_only
    def test_multiple_inputs_outputs_pytree_multidim(self, device, jacapi):
        def f(dct):
            a = dct['a']
            b = dct['b']
            return {'c': a.sin(), 'd': b.cos()}

        x = torch.randn(3, device=device)
        args = ({'a': x, 'b': x},)

        result = jacapi(f)(*args)
        expected = {
            'c': {'a': x.cos().diagflat(), 'b': x.new_zeros(3, 3)},
            'd': {'a': x.new_zeros(3, 3), 'b': -x.sin().diagflat()},
        }
        self.assertEqual(result, expected)

    @jacrev_and_jacfwd
    def test_unrelated_input(self, device, jacapi):
        def f(x, y):
            return x

        x = torch.randn(2, 3, device=device)
        y = torch.randn(2, 3, device=device)

        result = jacapi(f, argnums=(0, 1))(x, y)
        expected0 = torch.eye(6, 6, device=device).view(2, 3, 2, 3)
        expected1 = y.new_zeros(2, 3, 2, 3)
        expected = (expected0, expected1)
        self.assertTrue(isinstance(result, tuple))
        self.assertEqual(result, expected)

    @jacrev_and_jacfwd
    def test_unrelated_output(self, device, jacapi):
        y = torch.randn(2, 3, device=device)

        def f(x):
            return y

        x = torch.randn(2, 3, device=device)

        result = jacapi(f)(x)
        expected = x.new_zeros(2, 3, 2, 3)
        self.assertEqual(result, expected)

    @jacrev_and_jacfwd
    def test_empty_output(self, device, jacapi):
        x = torch.randn(3, device=device)
        y = torch.randn(3, device=device)

        def f(x, y):
            return ()

        with self.assertRaisesRegex(RuntimeError, 'xpected'):
            jacapi(f)(x, y)

    @jacrev_and_jacfwd
    def test_argnums_tuple(self, device, jacapi):
        x = torch.randn(3, device=device)
        y = torch.randn(3, device=device)
        z = jacapi(torch.multiply, argnums=(0, 1))(x, y)
        expected0 = torch.diagflat(y)
        expected1 = torch.diagflat(x)
        assert len(z) == 2
        assert torch.allclose(z[0], expected0)
        assert torch.allclose(z[1], expected1)

    @jacrev_and_jacfwd
    def test_argnums_effect_on_return(self, device, jacapi):
        x = torch.randn(3, device=device)
        y = torch.randn(3, device=device)
        z = jacapi(torch.multiply, argnums=(0,))(x, y)
        expected0 = torch.diagflat(y)
        assert isinstance(z, tuple)
        assert len(z) == 1
        assert torch.allclose(z[0], expected0)

        x = torch.randn(3, device=device)
        y = torch.randn(3, device=device)
        z = jacapi(torch.multiply, argnums=0)(x, y)
        expected0 = torch.diagflat(y)
        assert isinstance(z, torch.Tensor)
        assert torch.allclose(z, expected0)

    @jacrev_and_jacfwd
    def test_argnums_defaults_to_zero(self, device, jacapi):
        def f(x, y):
            return x * 2 + y * 3

        x = torch.randn(3, device=device)
        y = torch.randn(3, device=device)
        z = jacapi(f)(x, y)
        expected = torch.diagflat(torch.full_like(x, 2))
        self.assertEqual(z, expected)

    @jacrev_and_jacfwd
    def test_empty_argnums(self, device, jacapi):
        x = torch.randn(3, device=device)
        with self.assertRaisesRegex(RuntimeError, "must be non-empty"):
            jacapi(torch.sin, argnums=())(x)

    @jacrev_and_jacfwd
    def test_out_of_bounds_argnums(self, device, jacapi):
        x = torch.randn(3, device=device)
        with self.assertRaisesRegex(RuntimeError, "only 1 positional inputs"):
            jacapi(torch.sin, argnums=2)(x)

    @jacrev_and_jacfwd
    def test_negative_argnums(self, device, jacapi):
        x = torch.randn(3, device=device)
        with self.assertRaisesRegex(RuntimeError, "only 1 positional inputs"):
            jacapi(torch.sin, argnums=-2)(x)

    @jacrev_and_jacfwd
    def test_repeated_argnums(self, device, jacapi):
        x = torch.randn(3, device=device)
        with self.assertRaisesRegex(RuntimeError, "must be unique"):
            jacapi(torch.sin, argnums=(0, 0))(x)

    @jacrev_and_jacfwd
    def test_float_argnums(self, device, jacapi):
        x = torch.randn(3, device=device)
        with self.assertRaisesRegex(RuntimeError, "must be int or Tuple"):
            jacapi(torch.sin, argnums=0.0)(x)
        with self.assertRaisesRegex(RuntimeError, "must be int"):
            jacapi(torch.multiply, argnums=(1, 0.0))(x, x)

    def test_hessian_simple(self, device):
        def f(x):
            return x.sin()

        x = torch.randn(3, device=device)
        hessian(f)(x)

    def _test_against_reference(self, f, inputs, jacapi):
        def foo(inputs):
            return f(*inputs)

        expected = torch.autograd.functional.jacobian(f, inputs)
        result = jacapi(foo)(inputs)
        self.assertEqual(result, expected)

    @jacrev_and_jacfwd
    def test_against_reference_simple(self, device, jacapi):
        def f(x):
            return 3 * x ** 2

        x = torch.randn(2, 3, 5, device=device)
        self._test_against_reference(f, (x,), jacapi)

    @jacrev_and_jacfwd
    def test_against_reference_multi_input(self, device, jacapi):
        def f(x, y):
            return (x.cos() * x) @ y.sin()

        x = torch.randn(2, 3, device=device)
        y = torch.randn(3, 5, device=device)
        self._test_against_reference(f, (x, y), jacapi)

    @jacrev_and_jacfwd
    def test_against_reference_multi_input_multi_output(self, device, jacapi):
        def f(x, y):
            return (x * x) @ y, x @ (x.sum(1) * y), y.sum()

        x = torch.randn(5, 3, device=device)
        y = torch.randn(3, 5, device=device)
        self._test_against_reference(f, (x, y), jacapi)

    @jacrev_and_jacfwd
    def test_against_reference_unrelated_outputs(self, device, jacapi):
        def f(x, y):
            return x, y, x, y

        x = torch.randn(2, device=device)
        y = torch.randn(3, device=device)
        self._test_against_reference(f, (x, y), jacapi)

    @jacrev_and_jacfwd
    def test_against_reference_zero_dim(self, device, jacapi):
        # zero-dim output
        def f(x, y):
            return x.sum(), y.sum(), x * y

        x = torch.randn(3, device=device)
        y = torch.randn(3, device=device)
        self._test_against_reference(f, (x, y), jacapi)

        # zero-dim input
        def g(x):
            return torch.stack([x, x, x])

        x = torch.randn([], device=device)
        self._test_against_reference(g, (x,), jacapi)

        # Mixed zero-dim input / zero-dim output
        def h(x, y):
            return y.sum(), x * y

        x = torch.randn([], device=device)
        y = torch.randn(1, device=device)
        self._test_against_reference(h, (x, y), jacapi)

    @jacrev_and_jacfwd
    def test_against_reference_correctness_different_devices(self, device, jacapi):
        def f(x, y):
            return x * y, (x * y).to(device=device)

        x = torch.randn(3)
        y = torch.randn(3)
        self._test_against_reference(f, (x, y), jacapi)

    @jacrev_and_jacfwd
    def test_against_reference_default_arg(self, device, jacapi):
        def f(x, y, z=3.):
            return x * y * z

        x = torch.randn(3, device=device)
        y = torch.randn(3, device=device)
        self._test_against_reference(f, (x, y), jacapi)

    @jacrev_and_jacfwd
    def test_inplace(self, device, jacapi):
        def f(x, y):
            y.copy_(x)
            return y

        out = jacapi(f, argnums=0)  # x is differentiable
        x, y = torch.randn(2, device=device), torch.randn(2, device=device)
        self.assertEqual(out(x, y), torch.eye(y.shape[0]))

        # testing tuple of argnums with the example that raised this issue originally
        def g(x, y, z):
            x[:2] = y
            return torch.vstack([(x**2).sum(), (z**3).sum()])

        out = jacapi(g, argnums=(1, 2))
        x, y, z = torch.randn(3, device=device), torch.randn(2, device=device), torch.randn(2, device=device)

        expected_out = (torch.zeros(2, 1, 2, device=device), torch.zeros(2, 1, 2, device=device))
        expected_out[0][0][0] = 2 * y  # top left corner
        expected_out[1][1][0] = 3 * (z ** 2)  # bottom right corner

        out_val = out(x, y, z)
        self.assertEqual(out_val, expected_out)

    @parametrize('_preallocate_and_copy', (True, False))
    def test_chunk_jacrev(self, device, _preallocate_and_copy):
        x = torch.randn(10, 2, device=device)
        y = torch.randn(1, 2, device=device)

        def f(x, y):
            return (x.sin(), x + y), (x + 2, x.sum())

        for chunk_size in (1, 2, 3, 4, 7, 10, 1000):
            expected = jacrev(f, argnums=(0, 1))(x, y)
            actual = jacrev(f, argnums=(0, 1),
                            chunk_size=chunk_size,
                            _preallocate_and_copy=_preallocate_and_copy)(x, y)
            self.assertEqual(actual, expected)

        err_msg = "jacrev: `chunk_size` should be greater than 0."
        with self.assertRaisesRegex(ValueError, err_msg):
            jacrev(f, argnums=(0, ), chunk_size=0)(x, y)

        with self.assertRaisesRegex(ValueError, err_msg):
            jacrev(f, argnums=(0, ), chunk_size=-2)(x, y)

    @parametrize('_preallocate_and_copy', (True, False))
    def test_chunk_jacrev_composition(self, device, _preallocate_and_copy):
        x = torch.randn(10, 2, device=device)
        chunk_size = 3

        def f(x):
            return (x.sin(), x), (x + 2, x.sum())

        expected = vmap(jacrev(jacrev(f)))(x)
        actual = vmap(jacrev(jacrev(f, chunk_size=chunk_size,
                             _preallocate_and_copy=_preallocate_and_copy), chunk_size=chunk_size))(x)
        self.assertEqual(actual, expected)

    @parametrize('_preallocate_and_copy', (True, False))
    def test_chunk_jacrev_chunksize_one(self, device, _preallocate_and_copy):
        # With chunk_size=1, we shouldn't `vmap` and hence not be limited
        # by it's constraints.

        x = torch.randn(3, device=device)
        idx_1 = torch.tensor([0, ], device=device)
        idx_2 = torch.tensor([0, 1], device=device)
        chunk_size = 1

        def f(x, idx):
            # `take` doesn't work with vmap
            # as it returns an output with dynamic shape.
            return torch.take(x, idx)

        for fn, idx in ((f, idx_1), (f, idx_2)):
            jacfn = jacrev(fn, chunk_size=chunk_size, _preallocate_and_copy=_preallocate_and_copy)
            actual = jacfn(x, idx)
            expected = torch.autograd.functional.jacobian(partial(fn, idx=idx), x, vectorize=False)
            self.assertEqual(actual, expected)

            msg = r"vmap: .* is not possible because there exists a Tensor"
            with self.assertRaisesRegex(RuntimeError, msg):
                jacrev(fn, chunk_size=2, _preallocate_and_copy=_preallocate_and_copy)(x, idx)


class TestHessian(TestCase):
    def _test_against_reference(self, f, inputs):
        def foo(inputs):
            return f(*inputs)

        expected = torch.autograd.functional.hessian(f, inputs)
        result = hessian(foo)(inputs)
        self.assertEqual(result, expected)

    def test_hessian_vectorize_correctness_simple(self, device):
        def f(x):
            return (3 * x ** 2).sum()

        x = torch.randn(2, 3, 5, device=device)
        self._test_against_reference(f, (x,))

    def test_hessian_vectorize_correctness_multi_input(self, device):
        def f(x, y, z):
            return ((x.relu() * x) @ y.sin() @ z).sum()

        x = torch.randn(2, 3, device=device)
        y = torch.randn(3, 5, device=device)
        z = torch.randn(5, 5, device=device)
        self._test_against_reference(f, (x, y, z))

    def test_hessian_vectorize_correctness_unrelated_outputs(self, device):
        # output unrelated to one input
        def f(x, y):
            return (x ** 2).sum()

        x = torch.randn(2, device=device)
        y = torch.randn(3, device=device)
        self._test_against_reference(f, (x, y))

        # output unrelated to all inputs
        def f(x, y):
            return torch.ones([])

        x = torch.randn(2, device=device)
        y = torch.randn(3, device=device)
        self._test_against_reference(f, (x, y))

    def test_jacfwd_different_levels(self, device):
        # Test case from:
        # https://github.com/pytorch/functorch/issues/597
        b = 8
        n = 100
        d = 2
        x1 = torch.randn(b, n, d, device=device)
        x2 = x1
        A = 0.1 * torch.randn(b, d, d, device=device)

        def loss(A, x1, x2):
            x2_hat = (A @ (x1.T)).T
            res = x2 - x2_hat
            res_sqr = res**2
            return res_sqr.sum()

        hess1 = vmap(jacrev(jacrev(loss)))(A, x1, x2)
        hess2 = vmap(hessian(loss))(A, x1, x2)
        self.assertEqual(hess2, hess1)


class TestJvp(TestCase):
    def test_inplace_on_captures(self, device):
        x = torch.tensor([1., 2., 3.], device=device)
        captured = torch.randn(3, device=device)

        def foo(x):
            captured.copy_(x)
            return (x * captured).sum()

        with self.assertRaisesRegex(RuntimeError, 'mutate a captured Tensor'):
            grad(foo)(x)

    def test_simple(self, device):
        x = torch.randn(2, 3, device=device)
        t = torch.randn(2, 3, device=device)
        result = jvp(torch.sin, (x,), (t,))
        expected = (x.sin(), x.cos() * t)
        self.assertTrue(isinstance(result, tuple))
        self.assertEqual(result, expected)

    def test_multiple_inputs(self, device):
        x = torch.randn(2, 3, device=device)
        y = torch.randn(2, 3, device=device)
        tx = torch.randn(2, 3, device=device)
        ty = torch.randn(2, 3, device=device)

        def f(x, y):
            return x * y

        result = jvp(f, (x, y), (tx, ty))
        expected = (x * y, y * tx + x * ty)
        self.assertTrue(isinstance(result, tuple))
        self.assertEqual(result, expected)

    def test_pytree_inputs(self, device):
        def f(x, y, z):
            a, b = x
            return a + 2 * b + 3 * y + 4 * z

        one = torch.tensor(1., device=device)
        primal_outs, tangent_outs = jvp(f, ((one, one), one, one), ((one, one), one, one))
        self.assertEqual(primal_outs, one * 10)
        self.assertEqual(tangent_outs, one * 10)

    def test_pytree_inputs_error_cases(self, device):
        def f(x):
            return x

        one = torch.tensor(1., device=device)

        with self.assertRaisesRegex(RuntimeError, 'Expected primals to be a tuple'):
            jvp(f, one, one)
        with self.assertRaisesRegex(RuntimeError, 'same python structure'):
            jvp(f, ((one, one), one), (one, one))
        with self.assertRaisesRegex(RuntimeError, 'only contain Tensors'):
            jvp(f, ((one, one), 1), ((one, one), one))
        with self.assertRaisesRegex(RuntimeError, 'only contain Tensors'):
            jvp(f, ((one, one), 1), ((1, one), one))
        with self.assertRaisesRegex(RuntimeError, 'at least one Tensor'):
            jvp(f, ((),), ((),))

    def test_unrelated_input(self, device):
        def f(x, y):
            return x

        x = torch.randn(2, 3, device=device)
        y = torch.randn(2, 3, device=device)
        tx = torch.randn(2, 3, device=device)
        ty = torch.randn(2, 3, device=device)

        result = jvp(f, (x, y), (tx, ty))
        expected = (x, tx)
        self.assertTrue(isinstance(result, tuple))
        self.assertEqual(result, expected)

    def test_unrelated_output(self, device):
        y = torch.randn(2, 3, device=device)

        def f(x):
            return y

        x = torch.randn(2, 3, device=device)
        tx = torch.randn(2, 3, device=device)

        result = jvp(f, (x,), (tx,))
        expected = (y, torch.zeros_like(y))
        self.assertTrue(isinstance(result, tuple))
        self.assertEqual(result, expected)

    def test_strict_mode(self, device):
        y = torch.randn(2, 3, device=device)

        def f(x):
            return x, y

        x = torch.randn(2, 3, device=device)
        tx = torch.randn(2, 3, device=device)

        with self.assertRaisesRegex(RuntimeError, "strict"):
            jvp(f, (x,), (tx,), strict=True)

    def test_multiple_outputs(self, device):
        x = torch.randn(2, 3, device=device)
        t = torch.randn(2, 3, device=device)

        def f(x):
            return torch.sin(x), torch.cos(x)

        result = jvp(f, (x,), (t,))
        expected = (f(x), (x.cos() * t, -x.sin() * t))
        self.assertTrue(isinstance(result, tuple))
        self.assertEqual(result, expected)

    def test_multiple_inputs_outputs(self, device):
        x = torch.randn(2, 3, device=device)
        y = torch.randn(2, 3, device=device)
        tx = torch.randn(2, 3, device=device)
        ty = torch.randn(2, 3, device=device)

        def f(x, y):
            return 2 * x + 3 * y, 4 * x + 5 * y

        result = jvp(f, (x, y), (tx, ty))
        expected = (f(x, y), f(tx, ty))
        self.assertTrue(isinstance(result, tuple))
        self.assertEqual(result, expected)

    def test_primals_tangents_length_mismatch(self, device):
        x = torch.randn(2, 3, device=device)
        t = torch.randn(2, 3, device=device)

        msg = "same python structure"
        with self.assertRaisesRegex(RuntimeError, msg):
            jvp(torch.sin, (x,), (t, t))
        with self.assertRaisesRegex(RuntimeError, msg):
            jvp(torch.sin, (x, x), (t, t, t))

    def test_nonempty_primals_and_tangents(self, device):
        with self.assertRaisesRegex(RuntimeError, "at least one Tensor"):
            jvp(torch.sin, (), ())

    def test_inputs_are_tuples_of_tensors(self, device):
        x = torch.randn(2, 3, device=device)
        t = torch.randn(2, 3, device=device)

        with self.assertRaisesRegex(RuntimeError, 'be a tuple'):
            jvp(torch.sin, x, (t,))
        with self.assertRaisesRegex(RuntimeError, 'same python structure'):
            jvp(torch.sin, (x,), t)
        with self.assertRaisesRegex(RuntimeError, 'same python structure'):
            jvp(torch.sin, (x,), [t])
        with self.assertRaisesRegex(RuntimeError, 'only contain Tensors'):
            jvp(torch.sin, (1.,), (t,))
        with self.assertRaisesRegex(RuntimeError, 'only contain Tensors'):
            jvp(torch.sin, (x,), (1.,))

    def test_outputs_can_any_pytree(self, device):
        x = torch.randn(2, 3, device=device)
        t = torch.randn(2, 3, device=device)

        for output in [None, ()]:
            with self.assertRaisesRegex(
                RuntimeError, r"jvp\(f, primals, tangents\): Expected f to be a function that has non-empty output"
            ):
                jvp(lambda _: output, (x,), (t,))

        for output in [1, True, 12.2, "abc"]:
            with self.assertRaisesRegex(
                RuntimeError, r"jvp\(f, primals, tangents\): expected f\(\*primals\) to return only tensors"
            ):
                jvp(lambda _: output, (x,), (t,))

        # Check list output
        out = jvp(lambda x: [x, x.sum()], (x,), (t,))
        for i in range(2):
            assert isinstance(out[i], list) and len(out[i]) == 2

        # Check dict output
        out = jvp(lambda x: {"x": x, "xsum": x.sum()}, (x,), (t,))
        for i in range(2):
            assert isinstance(out[i], dict) and len(out[i]) == 2 and "xsum" in out[i]

        def composite_output(x):
            out = x.sum()
            return [
                (out, {"a": x, "out": [x, out]}),
            ]

        out = jvp(composite_output, (x,), (t,))
        for i in range(2):
            assert isinstance(out[i], list)
            assert isinstance(out[i][0], tuple) and \
                isinstance(out[i][0][1], dict)

    def test_aux_tensor(self, device):

        x = torch.randn(3, device=device)
        t = torch.randn(3, device=device)

        with self.assertRaisesRegex(
            RuntimeError, r'jvp\(f, primals, tangents\): output of function f should be a tuple'
        ):
            jvp(lambda t: [t, t], (x, ), (t, ), has_aux=True)

        with self.assertRaisesRegex(
            RuntimeError, r'jvp\(f, primals, tangents\): output of function f should be a tuple'
        ):
            jvp(lambda t: (t, t + 2, t + 3), (x, ), (t, ), has_aux=True)

        def f(z):
            y = z.sin()
            return y, z.cos()

        out, jvp_out, aux = jvp(f, (x, ), (t, ), has_aux=True)
        self.assertEqual(aux, x.cos())
        self.assertEqual(out, x.sin())
        self.assertEqual(jvp_out, t * x.cos())

    def test_aux_pytree(self, device):
        def f(x):
            y = x.sin()
            return y, {'a': x.cos(), 'b': [x.tan()]}

        x = torch.randn(3, device=device)
        t = torch.randn(3, device=device)

        out, jvp_out, aux = jvp(f, (x, ), (t, ), has_aux=True)
        expected_out, expected_aux = f(x)
        self.assertEqual(out, expected_out)
        self.assertEqual(aux, expected_aux)
        self.assertEqual(jvp_out, t * x.cos())

        for aux in [1, 1.0, "abc"]:
            with self.assertRaisesRegex(RuntimeError, r"Expected tensors, got unsupported type"):
                _ = jvp(lambda x: (x, aux), (x, ), (t, ), has_aux=True)
            with self.assertRaisesRegex(RuntimeError, r"Expected tensors, got unsupported type"):
                _ = jvp(lambda x: (x, [x, aux]), (x, ), (t, ), has_aux=True)

    def test_autograd_function_disables_fwd_grad(self, device):
        # Sanity check. We don't really assume this anywhere so
        # it's fine if this breaks one day.
        class MySquare(torch.autograd.Function):
            @staticmethod
            def forward(ctx, x):
                enabled = fwAD._is_fwd_grad_enabled()
                self.assertFalse(enabled)
                return x * x

            @staticmethod
            def backward(ctx, gx):
                return gx

        x = torch.randn(3, requires_grad=True)
        MySquare.apply(x)

    def test_disable_fwd_grad_outside(self, device):
        x = torch.randn([], device=device)
        t = torch.ones_like(x)
        with fwAD._set_fwd_grad_enabled(False):
            _, y = jvp(torch.sin, (x,), (t,))
        self.assertEqual(y, x.cos())

    def test_disable_fwd_grad_inside(self, device):
        def f(x):
            with fwAD._set_fwd_grad_enabled(False):
                shift = x ** 2
            return x ** 2 - shift

        x = torch.randn([], device=device)
        t = torch.ones_like(x)
        _, y = jvp(f, (x,), (t,))
        self.assertEqual(y, 2 * x)
        _, y = jvp(lambda x: jvp(f, (x,), (t,))[1], (x,), (t,))
        self.assertEqual(y, 2)

    def test_disable_fwd_grad_mixed(self, device):
        def f(x):
            with fwAD._set_fwd_grad_enabled(False):
                shift = x ** 2
            return x ** 2 - shift

        x = torch.randn([], device=device)
        t = torch.ones_like(x)
        with fwAD._set_fwd_grad_enabled(True):
            _, y = jvp(f, (x,), (t,))

        self.assertEqual(y, 2 * x)

    def test_jvp_inside_autograd_function(self, device):
        class MySin(torch.autograd.Function):
            @staticmethod
            def forward(ctx, x):
                t = torch.ones_like(x)
                _, neg_sin_x = jvp(torch.cos, (x,), (t,))
                ctx.save_for_backward(x)
                return -neg_sin_x

            @staticmethod
            def backward(ctx, gx):
                x, = ctx.saved_tensors
                t = torch.ones_like(x)
                _, cos_x = jvp(torch.sin, (x,), (t,))
                return gx * cos_x

        x = torch.randn([], device=device, requires_grad=True)
        y = MySin.apply(x)
        self.assertEqual(y, x.sin())

        gx, = torch.autograd.grad(y, x)
        self.assertEqual(gx, x.cos())

    def test_zerotensor_vmapjvp_interaction(self, device):
        dummy = torch.ones(4, 1)
        x = torch.randn(4, 2)
        x_tangent = torch.randn(2)

        def push_jvp(dummy, x):
            result = jvp(torch.cov, (x,), (x_tangent,))
            return result

        # Should not error
        vmap(vmap(push_jvp, (0, None)))(dummy, x)


# The tests here follow the cases in [Forward Grad View/inplace]
# https://github.com/pytorch/pytorch/blob/master/torch/csrc/autograd/autograd_meta.cpp#L18-L43
class TestVmapJvpInplaceView(TestCase):
    # Case 1 in [Forward Grad View/inplace]
    def test_all_dual_no_view(self, device):
        B = 2

        def push_jvp(f):
            def inner(x, xt, y, yt):
                return jvp(f, (x, y), (xt, yt))
            return inner

        def f(x, y):
            x.copy_(y)
            return x
        x = torch.randn(3, B, device=device)
        xt = torch.randn(3, B, device=device)
        y = torch.randn(3, B, device=device)
        yt = torch.randn(3, B, device=device)
        out, out_tangent = vmap(push_jvp(f), in_dims=1)(x, xt, y, yt)
        self.assertEqual(out, x.movedim(1, 0))
        self.assertEqual(out_tangent, yt.movedim(1, 0))

        x = torch.randn(3, B, device=device)
        xt = torch.randn(3, B, device=device)
        y = torch.randn(3, 3, device=device)[:, 1]
        yt = torch.randn(6, device=device)[::2]
        out, out_tangent = vmap(push_jvp(f), in_dims=(1, 1, None, None))(x, xt, y, yt)
        self.assertEqual(out, x.movedim(1, 0))
        self.assertEqual(out_tangent, yt.expand(B, 3))

    # Case 2 in [Forward Grad View/inplace]
    def test_all_dual_base_view_inplace(self, device):
        B = 2

        def push_jvp(f):
            def inner(x, xt, y, yt):
                return jvp(f, (x, y), (xt, yt))
            return inner

        # with view, propagate from view to base
        def f(x, y):
            view = x[:, ::2]
            view.copy_(y)
            return view, x

        orig_x = torch.randn(2, 6, B, device=device)
        orig_xt = torch.randn(2, 6, B, device=device)
        x = orig_x.clone()
        xt = orig_xt.clone()
        y = torch.randn(2, B, 3, device=device)
        yt = torch.randn(2, B, 3, device=device)
        out, out_tangent = vmap(push_jvp(f), in_dims=(2, 2, 1, 1))(x, xt, y, yt)

        expected_out = vmap(f, in_dims=(2, 1))(orig_x.clone(), y)
        self.assertEqual(out[0], expected_out[0])
        self.assertEqual(out[1], expected_out[1])

        self.assertEqual(out_tangent[0], yt.movedim(1, 0))

        expected_x_tangent = orig_xt.movedim(-1, 0).clone()
        expected_x_tangent[:, :, ::2].copy_(yt.movedim(1, 0))
        self.assertEqual(out_tangent[1], expected_x_tangent)

        expected = orig_x.movedim(2, 0).clone()
        expected[:, :, ::2] = y.movedim(1, 0)
        self.assertEqual(x.movedim(2, 0), expected)

    # Case 3 in [Forward Grad View/inplace]
    def test_all_dual_base_inplace(self, device):
        B = 2

        def push_jvp(f):
            def inner(x, xt, y, yt):
                return jvp(f, (x, y), (xt, yt))
            return inner

        # Case 3: with view, propagate from base to view
        def f(x, y):
            view = x[0, ::2]
            x.copy_(y)
            return x, view

        x = torch.randn(2, B, 6, device=device)
        xt = torch.randn(2, 6, B, device=device)
        y = torch.randn(2, B, 6, device=device)
        yt = torch.randn(2, B, 6, device=device)
        out, out_tangent = vmap(push_jvp(f), in_dims=(1, 2, 1, 1))(x.clone(), xt, y, yt)

        expected_out = vmap(f, in_dims=(1, 1))(x.clone(), y)
        self.assertEqual(out[0], expected_out[0])
        self.assertEqual(out[1], expected_out[1])

        self.assertEqual(out_tangent[0], yt.movedim(1, 0))
        self.assertEqual(out_tangent[1], yt.movedim(1, 0)[:, 0, ::2])

    # Case 4 in [Forward Grad View/inplace]
    def test_right_dual_view_prop(self, device):
        B = 2

        # Changes on the view must propagate to its base. Also:
        # - x is a regular Tensor
        # - y is a dual tensor
        def f(x, y):
            x = x.clone()
            view = x[0]
            view.copy_(y)
            return view, x

        def push_jvp(x, y, yt):
            return jvp(partial(f, x), (y,), (yt,))

        x = torch.randn(2, B, 6, device=device)
        y = torch.randn(6, B, device=device)
        yt = torch.randn(6, B, device=device)
        outs, tangents = vmap(push_jvp, in_dims=(1, 1, 1))(x, y, yt)

        expected_out = vmap(f, in_dims=(1, 1))(x.clone(), y)
        self.assertEqual(outs[0], expected_out[0])
        self.assertEqual(outs[1], expected_out[1])

        self.assertEqual(tangents[0], yt.movedim(1, 0))

        expected_tangent_1 = torch.zeros_like(x).movedim(1, 0)
        expected_tangent_1[:, 0].copy_(yt.movedim(1, 0))
        self.assertEqual(tangents[1], expected_tangent_1)

    # Case 5 in [Forward Grad View/inplace]
    def test_right_dual_base_prop(self, device):
        B = 2

        # Changes on the base must propagate on all its views. Also:
        # - x is a regular Tensor
        # - y is a dual tensor
        def f(x, y):
            x = x.clone()
            view = x[0]
            x.copy_(y)
            return view, x

        def push_jvp(x, y, yt):
            return jvp(partial(f, x), (y,), (yt,))

        x = torch.randn(2, B, 6)
        y = torch.randn(2, 6, B)
        yt = torch.randn(2, 6, B)
        outs, tangents = vmap(push_jvp, in_dims=(1, 2, 2))(x, y, yt)

        expected_out = vmap(f, in_dims=(1, 2))(x, y)
        self.assertEqual(outs[0], expected_out[0])
        self.assertEqual(outs[1], expected_out[1])

        self.assertEqual(tangents[0], yt.movedim(2, 0)[:, 0])
        self.assertEqual(tangents[1], yt.movedim(2, 0))


# Use for testing miscellaneous helper functions
class TestHelpers(TestCase):
    def test_CtxWithSavedTensors_error_if_name_collision(self, device):
        x = torch.randn([], device=device, requires_grad=True)
        y = torch.randn([], device=device, requires_grad=True)

        class A(torch.autograd.Function):
            @staticmethod
            def forward(ctx, x):
                ctx._pt_inner_ctx = 1
                ctx.save_for_backward(x)
                return x

            @staticmethod
            def backward(ctx, gy):
                wrapped = torch._functorch.autograd_function.CtxWithSavedTensors(ctx, (y,))
                return gy

        class B(torch.autograd.Function):
            @staticmethod
            def forward(ctx, x):
                ctx._pt_new_saved_tensors = 1
                ctx.save_for_backward(x)
                return x

            @staticmethod
            def backward(ctx, gy):
                wrapped = torch._functorch.autograd_function.CtxWithSavedTensors(ctx, (y,))
                return gy

        out = A.apply(x)
        with self.assertRaisesRegex(RuntimeError, 'name collision'):
            out.backward()
        out = B.apply(x)
        with self.assertRaisesRegex(RuntimeError, 'name collision'):
            out.backward()

    def test_CtxWithSavedTensors_nesting(self, device):
        CtxWithSavedTensors = torch._functorch.autograd_function.CtxWithSavedTensors
        x = torch.randn([], device=device, requires_grad=True)
        y = torch.randn([], device=device)
        z = torch.randn([], device=device)

        class A(torch.autograd.Function):
            @staticmethod
            def forward(ctx, x):
                ctx.save_for_backward(x)
                return x

            @staticmethod
            def backward(ctx, gy):
                ctx_y = CtxWithSavedTensors(ctx, (y,))
                # Can't use self.assertEqual because that relies on TLS
                # that is not available in multithread autograd
                assert len(ctx_y.saved_tensors) == 1
                assert torch.allclose(ctx_y.saved_tensors[0], y)

                wrapped = CtxWithSavedTensors(ctx_y, (z,))

                assert len(wrapped.saved_tensors) == 1
                assert torch.allclose(wrapped.saved_tensors[0], z)

                assert len(ctx_y.saved_tensors) == 1
                assert torch.allclose(ctx_y.saved_tensors[0], y)

                return gy * wrapped.saved_tensors[0]

        out = A.apply(x)
        out.backward()
        self.assertEqual(x.grad, z)

    def test_CtxWithSavedTensors_overrides_saved_tensors(self, device):
        x = torch.randn([], device=device, requires_grad=True)

        class A(torch.autograd.Function):
            @staticmethod
            def forward(ctx, x):
                ctx.save_for_backward(x)
                return x

            @staticmethod
            def backward(ctx, gy):
                # The override can be literally anything
                override = (1, 2, 3)
                wrapped = torch._functorch.autograd_function.CtxWithSavedTensors(ctx, override)
                assert wrapped.saved_tensors == override
                return gy

        out = A.apply(x)
        out.backward()

    def test_CtxWithSavedTensors_passthrough(self, device):
        x = torch.randn([], device=device, requires_grad=True)
        y = torch.randn([], device=device)

        class A(torch.autograd.Function):
            @staticmethod
            def forward(ctx, x, y):
                ctx.save_for_backward(x, y)
                return x * y

            @staticmethod
            def backward(ctx, gz):
                # The override can be literally anything
                override = (1, 2, 3)
                wrapped = torch._functorch.autograd_function.CtxWithSavedTensors(ctx, override)

                assert wrapped.needs_input_grad[0] == ctx.needs_input_grad[0]
                assert wrapped.needs_input_grad[1] == ctx.needs_input_grad[1]
                wrapped.foo = 'bar'
                assert wrapped.foo == 'bar'
                assert ctx.foo == 'bar'
                return gz, gz

        out = A.apply(x, y)
        out.backward()

    def test_reductify_leaf(self, device):
        reductify_leaf = torch._functorch.autograd_function.reductify_leaf
        B = 2

        # grad_input None case
        output = reductify_leaf(None, None, 0, (3,), B)
        self.assertIsNone(output)
        output = reductify_leaf(None, None, None, (4, 3), B)
        self.assertIsNone(output)

        # grad_input has bdim, input does not have bdim
        grad_input = torch.randn([B, 3, 4], device=device)
        output = reductify_leaf(grad_input, 0, None, (3, 4), B)
        self.assertEqual(output, grad_input.sum(0))

        grad_input = torch.randn([3, B, 4], device=device)
        output = reductify_leaf(grad_input, 1, None, (3,), B)
        self.assertEqual(output, grad_input.sum(1))

        # grad_input does not have bdim, input has bdim
        # This can happen if the user returns a fresh Tensor from the backward pass
        # that is unrelated to the input
        grad_input = torch.randn([3, 4], device=device)
        output = reductify_leaf(grad_input, None, 1, (3, 4), B)
        self.assertEqual(output, grad_input.view(3, 1, 4).expand(3, B, 4))

        grad_input = torch.randn([3, 4], device=device)
        output = reductify_leaf(grad_input, None, 1, (4,), B)
        self.assertEqual(output, grad_input.view(3, 4, 1).expand(3, 4, B).sum(0))

        # grad_input has bdim, input has bdim
        grad_input = torch.randn([B, 3, 4], device=device)
        output = reductify_leaf(grad_input, 0, 1, (3, 4), B)
        self.assertEqual(output, grad_input.movedim(0, 1))

        grad_input = torch.randn([3, 4, 5, B], device=device)
        output = reductify_leaf(grad_input, 3, 0, (5,), B)
        self.assertEqual(output, grad_input.movedim(-1, 2).sum(0).sum(0))


class TestComposability(TestCase):
    def test_grad_grad(self, device):
        x = torch.randn([], device=device)
        y = grad(grad(torch.sin))(x)
        self.assertEqual(y, -x.sin())

    def test_grad_vmap(self, device):
        def foo(x):
            y = vmap(torch.sin)(x)
            return y.sum()

        x = torch.randn(3, device=device)
        y = grad(foo)(x)
        self.assertEqual(y, x.cos())

    def test_grad_vjp(self, device):
        x = torch.randn(3, device=device)

        def foo(x):
            _, vjp_fn = vjp(torch.sin, x)
            return vjp_fn(x)[0].sum()

        y = grad(foo)(x)
        expected = grad(lambda x: (x * x.cos()).sum())(x)
        self.assertEqual(y, expected)

    def test_vmap_grad(self, device):
        x = torch.randn(3, device=device)
        y = vmap(grad(torch.sin))(x)
        self.assertEqual(y, x.cos())

    def test_vmap_vmap(self, device):
        x = torch.randn(2, 3, device=device)
        y = vmap(vmap(torch.sin))(x)
        self.assertEqual(y, x.sin())

    def test_vmap_vjp(self, device):
        x = torch.randn(3, device=device)
        _, vjp_fn = vjp(torch.sin, x)

        def foo(x):
            _, vjp_fn = vjp(torch.sin, x)
            return vjp_fn(x)

        y = vmap(foo)(x)
        self.assertEqual(y, vjp_fn(x))

        # TODO: there's a very interesting error message when the following
        # is on CPU
        xs = torch.randn(5, 3, device=device)
        expected = torch.stack([vjp_fn(x)[0] for x in xs])
        result = vmap(lambda x: vjp_fn(x)[0])(xs)
        self.assertEqual(result, expected)

    def test_vjp_grad(self, device):
        x = torch.randn([], device=device)
        y, vjp_fn = vjp(grad(torch.sin), x)
        self.assertEqual(y, x.cos())

        v = torch.randn([])
        self.assertEqual(vjp_fn(v)[0], -x.sin() * v)

    def test_vjp_vmap(self, device):
        x = torch.randn(3, device=device)
        y, vjp_fn = vjp(vmap(torch.sin), x)
        self.assertEqual(y, x.sin())

        v = torch.randn(3, device=device)
        self.assertEqual(vjp_fn(v)[0], x.cos() * v)

    def test_vjp_vjp(self, device):
        x = torch.randn(3, device=device)
        y, vjp_fn = vjp(torch.sin, x)
        self.assertEqual(y, x.sin())

        y, vjp_fn = vjp(lambda x: vjp_fn(x)[0], x)
        self.assertEqual(y, x * x.cos())

        y = vjp_fn(x)[0]
        # Honestly IDK what the result here is... but at least it runs

    def test_make_fx_vmap(self, device):
        def f(x):
            return torch.sin(x)
        inp = torch.randn(5, 3)
        f = vmap(f)
        fx_f = make_fx(f)(inp)
        new_inp = torch.randn(5, 3)
        self.assertEqual(fx_f(new_inp), f(new_inp))

    def test_make_fx_jacrev(self, device):
        def f(x):
            return x.sin().sum()
        inp = torch.randn(3)
        f = jacrev(jacrev(f))
        fx_f = make_fx(f)(inp)
        new_inp = torch.randn(3)
        self.assertEqual(fx_f(new_inp), f(new_inp))

    def test_make_fx_vjp(self, device):
        def f(x):
            return torch.sin(x).sum()

        primals = torch.randn(3)
        _, vjp_fn = vjp(f, primals)
        cotangent = torch.randn(())
        fx_f = make_fx(vjp_fn)(cotangent, True, True)
        new_cotangent = torch.randn(())
        self.assertEqual(fx_f(new_cotangent, True, True), vjp_fn(new_cotangent))

    @unittest.skipIf(IS_FBCODE, "can't subprocess in fbcode")
    # it is redundant to run this test twice on a machine that has GPUs
    @onlyCPU
    def test_no_warning_on_import_functorch(self, device):
        out = subprocess.check_output(
            [sys.executable, "-W", "all", "-c", "import functorch"],
            stderr=subprocess.STDOUT,
            cwd=os.path.dirname(os.path.realpath(__file__)),).decode("utf-8")
        self.assertEquals(out, "")

    def test_requires_grad_inside_transform(self, device):
        def f(x):
            x.requires_grad_()
            return x.sin().sum()

        x = torch.randn(3)

        with self.assertRaisesRegex(RuntimeError, "Tensor.requires_grad_()"):
            vmap(f)(x)
        with self.assertRaisesRegex(RuntimeError, "Tensor.requires_grad_()"):
            grad(f)(x)
        with self.assertRaisesRegex(RuntimeError, "Tensor.requires_grad_()"):
            vmap(grad(f))(x)

        x = torch.randn([])
        with self.assertRaisesRegex(RuntimeError, "Tensor.requires_grad_()"):
            grad(grad(f))(x)

    def test_retain_grad_inside_transform(self, device):
        def f(x):
            y = x.sin()
            y.retain_grad()
            return y.sum()

        x = torch.randn(3)

        with self.assertRaisesRegex(RuntimeError, "Tensor.retain_grad()"):
            grad(f)(x)

    def test_autograd_functional_jacrev_inside_transform(self, device):
        def f(x):
            y = torch.autograd.functional.jacobian(lambda x: x.sin().sum(), x)
            return y

        B = 5
        x = torch.randn(B, 3)
        with self.assertRaisesRegex(RuntimeError, "torch.autograd.functional"):
            vmap(f)(x)

        x = torch.randn([])
        with self.assertRaisesRegex(RuntimeError, "torch.autograd.functional"):
            grad(f)(x)

    def test_autograd_functional_vjp_inside_transform(self, device):
        def f(x):
            y = torch.autograd.functional.vjp(lambda x: x.sin().sum(), x)
            return y

        B = 5
        x = torch.randn(B, 3)
        with self.assertRaisesRegex(RuntimeError, "torch.autograd.functional"):
            vmap(f)(x)

        x = torch.randn([])
        with self.assertRaisesRegex(RuntimeError, "torch.autograd.functional"):
            grad(f)(x)

    def test_autograd_functional_jvp_inside_transform(self, device):
        def f(x):
            t = torch.ones_like(x)
            y = torch.autograd.functional.jvp(lambda x: x.sin().sum(), (x,), (t,))
            return y

        B = 5
        x = torch.randn(B, 3)
        with self.assertRaisesRegex(RuntimeError, "torch.autograd.functional"):
            vmap(f)(x)

        x = torch.randn([])
        with self.assertRaisesRegex(RuntimeError, "torch.autograd.functional"):
            grad(f)(x)

    def test_autograd_functional_jacfwd_inside_transform(self, device):
        def f(x):
            y = torch.autograd.functional.jacobian(
                lambda x: x.sin().sum(), x, strategy='forward-mode', vectorize=True)
            return y

        B = 5
        x = torch.randn(B, 3)
        with self.assertRaises(RuntimeError):
            vmap(f)(x)

        x = torch.randn([])
        with self.assertRaises(RuntimeError):
            grad(f)(x)

    def test_autograd_function_debug_switch(self, device):
        class MySin(torch.autograd.Function):
            @staticmethod
            def forward(ctx, x):
                ctx.save_for_backward(x)
                return x.sin()

            @staticmethod
            def backward(ctx, gy):
                x, = ctx.saved_tensors
                return gy * x.cos()

        x = torch.randn([])

        with torch.autograd.function._set_autograd_function_extension_enabled(False):
            # by default, autograd.Function is disabled in a functorch transform
            with self.assertRaisesRegex(RuntimeError, "autograd.Function"):
                grad(MySin.apply)(x)

            # we have a debug switch to allow it
            self.assertFalse(torch._C._functorch.get_autograd_function_allowed())
            try:
                torch._C._functorch.set_autograd_function_allowed(True)
                self.assertTrue(torch._C._functorch.get_autograd_function_allowed())
                y = grad(MySin.apply)(x)
            finally:
                torch._C._functorch.set_autograd_function_allowed(False)
            self.assertFalse(torch._C._functorch.get_autograd_function_allowed())
            self.assertEqual(y, x.cos())

    @_set_autograd_function_extension_enabled()
    @parametrize('transform', [
        'vmap', 'grad', 'jacrev', 'jacfwd', 'grad_and_value', 'hessian', 'functionalize'
    ])
    def test_autograd_function_no_setup_context(self, device, transform):
        class MySin(torch.autograd.Function):
            @staticmethod
            def forward(ctx, x):
                ctx.save_for_backward(x)
                return x.sin()

            @staticmethod
            def backward(ctx, gy):
                x, = ctx.saved_tensors
                return gy * x.cos()

        x = torch.randn(3, device=device)
        transform = getattr(functorch, transform)
        with self.assertRaisesRegex(RuntimeError, 'must have a setup_context'):
            transform(MySin.apply)(x)

    @parametrize('transform', [
        'vmap', 'grad', 'jacrev', 'jacfwd', 'grad_and_value', 'hessian', 'functionalize'
    ])
    def test_transforms_dont_support_saved_tensor_hooks(self, device, transform):
        def f(x):
            return torch.sin(x).sum()

        def g(x):
            with torch.autograd.graph.save_on_cpu():
                return f(x)

        x = torch.randn(3, device=device)

        if transform == 'functionalize':
            transform = functorch.experimental.functionalize
        else:
            transform = getattr(functorch, transform)
        with self.assertRaisesRegex(RuntimeError, "saved tensor hooks"):
            with torch.autograd.graph.save_on_cpu():
                transform(f)(x)

        with self.assertRaisesRegex(RuntimeError, "saved tensor hooks"):
            transform(g)(x)

    def test_vjp_doesnt_support_saved_tensor_hooks(self, device):
        def f(x):
            return torch.sin(x).sum()

        def g(x):
            with torch.autograd.graph.save_on_cpu():
                return f(x)

        x = torch.randn(3, device=device)
        with self.assertRaisesRegex(RuntimeError, "saved tensor hooks"):
            with torch.autograd.graph.save_on_cpu():
                vjp(f, x)

        with self.assertRaisesRegex(RuntimeError, "saved tensor hooks"):
            vjp(g, x)

    def test_jvp_doesnt_support_saved_tensor_hooks(self, device):
        def f(x):
            return torch.sin(x).sum()

        def g(x):
            with torch.autograd.graph.save_on_cpu():
                return f(x)

        x = torch.randn(3, device=device)
        t = torch.randn(3, device=device)

        with self.assertRaisesRegex(RuntimeError, "saved tensor hooks"):
            with torch.autograd.graph.save_on_cpu():
                jvp(f, (x,), (t,))

        with self.assertRaisesRegex(RuntimeError, "saved tensor hooks"):
            jvp(g, (x,), (t,))


class TestMakeFunctional(TestCase):
    @parametrize('disable_autograd_tracking', [True, False])
    def test_disable_autograd_tracking(self, disable_autograd_tracking):
        class Foo(nn.Module):
            def __init__(self):
                super().__init__()
                self.linear = nn.Linear(3, 3)

            def forward(self, x):
                x = self.linear(x)
                return x

        mod = Foo()
        _, params = make_functional(mod, disable_autograd_tracking=disable_autograd_tracking)
        self.assertEqual(len(params), 2)
        for param in params:
            self.assertEqual(param.requires_grad, not disable_autograd_tracking)

    def test_parameter_tying(self):
        class Foo(nn.Module):
            def __init__(self):
                super().__init__()
                self.bias = nn.Parameter(torch.randn(3))
                self.linear = nn.Linear(3, 3)
                self.linear.bias = self.bias
                self.linear_tied = self.linear

            def forward(self, x):
                x = self.linear(x)
                x = self.linear_tied(x)
                x = x + self.bias
                return x

        torch.manual_seed(1)
        mod = Foo()
        func, _ = make_functional(mod)

        torch.manual_seed(0)
        mod = Foo()
        _, params = make_functional(mod)
        self.assertEqual(len(params), 2)

        x = torch.randn(2, 3)
        result = func(params, x)
        expected = mod(x)
        self.assertEqual(result, expected)

    def test_buffer_tying(self):
        class Foo(nn.Module):
            def __init__(self):
                super().__init__()
                self.bias = nn.Parameter(torch.randn(3))
                self.linear = nn.Linear(3, 3)
                self.register_buffer('buffer', torch.randn(3))
                self.register_buffer('buffer_tied', self.buffer)

            def forward(self, x):
                x = self.linear(x)
                x = x + self.bias
                x = x + self.buffer
                x = x + self.buffer_tied
                return x

        torch.manual_seed(1)
        mod = Foo()
        func, _, _ = make_functional_with_buffers(mod)

        torch.manual_seed(0)
        mod = Foo()
        _, params, buffers = make_functional_with_buffers(mod)
        self.assertEqual(len(params), 3)
        self.assertEqual(len(buffers), 1)

        x = torch.randn(2, 3)
        result = func(params, buffers, x)
        expected = mod(x)
        self.assertEqual(result, expected)

    @parametrize('disable_autograd_tracking', [True, False])
    def test_with_buffers_disable_autograd_tracking(self, disable_autograd_tracking):
        class Foo(nn.Module):
            def __init__(self):
                super().__init__()
                self.linear = nn.Linear(3, 3)
                self.register_buffer('buffer', torch.randn(3))

            def forward(self, x):
                x = self.linear(x)
                x = x + self.buffer
                return x

        mod = Foo()
        _, params, buffers = make_functional_with_buffers(mod, disable_autograd_tracking=disable_autograd_tracking)
        self.assertEqual(len(params), 2)
        self.assertEqual(len(buffers), 1)
        for param in params:
            self.assertEqual(param.requires_grad, not disable_autograd_tracking)

<<<<<<< HEAD
    def _check_tied_names_same_weight(self, tied_sets, result, expected):
        def get_elem(dict, tied_names):
            # used to get values when the dictionary is going to be one of a set of names (from weight tying)
            out = tuple(dict[name] for name in tied_names if name in dict)
            assert len(out) == 1
            return out

        for tied_names in tied_sets:
            self.assertEqual(get_elem(result, tied_names), get_elem(expected, tied_names))

    def _parameter_tying_grad_model(self, for_pytree):
=======
    @parametrize('detach_params', [True, False])
    def test_using_detach_functional_call(self, detach_params):
        class Foo(nn.Module):
            def __init__(self):
                super().__init__()
                self.linear = nn.Linear(3, 3)
                self.register_buffer('buffer', torch.randn(3))

            def forward(self, x):
                x = self.linear(x)
                x = x + self.buffer
                return x

        def params_dict(mod):
            named_params = mod.named_parameters()
            return {k: v.detach() for k, v in named_params} if detach_params else dict(named_params)

        mod = Foo()
        x = torch.randn(3, 3)
        d = (params_dict(mod), dict(mod.named_buffers()))
        out = functional_call(mod, d, x)
        self.assertEqual(out.grad_fn is None, detach_params)

    def test_parameter_tying_grad(self):
>>>>>>> a17966cc
        class Foo(nn.Module):
            def __init__(self):
                super().__init__()
                self.linear = nn.Linear(3, 3)
                self.weight = self.linear.weight
                self.bias = self.linear.bias

            def forward(self, x):
                x = self.linear(x)
                x = F.linear(x, self.weight, self.bias)
                return x

        x = torch.randn(2, 3)
        torch.manual_seed(0)
        mod = Foo()
        loss = mod(x).sum()
        if for_pytree:
            params = {k: v for k, v in mod.named_parameters()}
            expected = torch.autograd.grad(loss, params.values())
            expected = {k: v for k, v in zip(params.keys(), expected)}
        else:
            expected = torch.autograd.grad(loss, mod.parameters())

        mod1 = Foo()
        torch.manual_seed(0)
        mod2 = Foo()
        return mod1, mod2, x, expected

    def test_parameter_tying_grad(self):
        mod1, mod2, x, expected = self._parameter_tying_grad_model(False)
        fmod, _, _ = make_functional_with_buffers(mod1)
        _, params, buffers = make_functional_with_buffers(mod2)

        def compute_loss(params, buffers, x):
            return fmod(params, buffers, x).sum()

        result = grad(compute_loss)(params, buffers, x)

        self.assertEqual(result, expected)

    def test_parameter_tying_grad_module_as_pytree(self):
        _, mod2, x, expected = self._parameter_tying_grad_model(True)

        def compute_loss(mod, x):
            return mod(x).sum()

        with modules_as_pytrees():
            result = grad(compute_loss)(mod2, x)

        self._check_tied_names_same_weight(({'weight', 'linear.weight'}, {'bias', 'linear.bias'}), result, expected)

    def test_parameter_tying_ensemble(self):
        class Foo(nn.Module):
            def __init__(self):
                super().__init__()
                self.linear = nn.Linear(3, 3)
                self.weight = self.linear.weight
                self.bias = self.linear.bias
                self.register_buffer('buffer', torch.randn(3))
                self.register_buffer('buffer_tied', self.buffer)

            def forward(self, x):
                x = self.linear(x)
                x = F.linear(x, self.weight, self.bias)
                x = x + self.buffer
                x = x + self.buffer_tied
                return x

        num_models = 2
        xs = torch.randn(num_models, 64, 3)
        models = [Foo() for _ in range(num_models)]
        fmodel, _, _ = combine_state_for_ensemble(models)

        torch.manual_seed(0)
        models = [Foo() for _ in range(num_models)]
        _, params, buffers = combine_state_for_ensemble(models)
        result = vmap(fmodel)(params, buffers, xs)

        torch.manual_seed(0)
        models = [Foo() for _ in range(num_models)]
        expected = torch.stack([model(x) for model, x in zip(models, xs)])

        self.assertEqual(result, expected)

    @parametrize("mechanism", ["make_functional", "functional_call"])
    def test_correctness_mnist(self, mechanism):
        class Net(nn.Module):
            def __init__(self):
                super(Net, self).__init__()
                self.conv1 = nn.Conv2d(1, 10, kernel_size=5)
                self.conv2 = nn.Conv2d(10, 20, kernel_size=5)
                self.conv2_drop = nn.Dropout2d()
                self.fc1 = nn.Linear(320, 50)
                self.fc2 = nn.Linear(50, 10)

            def forward(self, x):
                x = F.relu(F.max_pool2d(self.conv1(x), 2))
                x = F.relu(F.max_pool2d(self.conv2_drop(self.conv2(x)), 2))
                x = x.view(-1, 320)
                x = F.relu(self.fc1(x))
                x = F.dropout(x, training=self.training)
                x = self.fc2(x)
                return F.log_softmax(x)

        x = torch.randn(64, 1, 32, 32)
        torch.manual_seed(301)
        fnet, _ = _get_weights_and_functional_call(Net(), mechanism)

        torch.manual_seed(0)
        _, params = _get_weights_and_functional_call(Net(), mechanism)
        result = fnet(params, x)

        torch.manual_seed(0)
        net = Net()
        expected = net(x)

        self.assertEqual(result, expected)

    def test_combine_state_for_ensemble_error(self):
        in_features = 2
        out_features = 2

        models = []
        with self.assertRaisesRegex(RuntimeError, "Expected at least one model"):
            _ = combine_state_for_ensemble(models)

        num_models = 3
        models = [torch.nn.Linear(in_features, out_features) for i in range(num_models)]
        models[1].eval()
        with self.assertRaisesRegex(RuntimeError, "same training/eval mode"):
            _ = combine_state_for_ensemble(models)

        models = [torch.nn.Linear(in_features, out_features) for i in range(num_models)]
        models[1] = torch.nn.Conv2d(3, 3, (3, 3))
        with self.assertRaisesRegex(RuntimeError, "models to be of the same class"):
            _ = combine_state_for_ensemble(models)

    def test_combine_state_for_ensemble_smoke(self):
        in_features = 2
        out_features = 2
        num_models = 3
        models = [torch.nn.Linear(in_features, out_features) for i in range(num_models)]
        _ = combine_state_for_ensemble(models)

    def test_stack_module_state_smoke(self):
        in_features = 2
        out_features = 2
        num_models = 3
        models = [torch.nn.Linear(in_features, out_features) for i in range(num_models)]
        _ = stack_module_state(models)

    def test_stack_module_state_error(self):
        in_features = 2
        out_features = 2

        models = []
        with self.assertRaisesRegex(RuntimeError, "stack_module_state:.* Expected at least one model"):
            _ = stack_module_state(models)

        num_models = 3
        models = [torch.nn.Linear(in_features, out_features) for i in range(num_models)]
        models[1].eval()
        with self.assertRaisesRegex(RuntimeError, "stack_module_state:.* same training/eval mode."):
            _ = stack_module_state(models)

        models = [torch.nn.Linear(in_features, out_features) for i in range(num_models)]
        models[1] = torch.nn.Conv2d(3, 3, (3, 3))
        with self.assertRaisesRegex(RuntimeError, "stack_module_state:.* models to be of the same class"):
            _ = stack_module_state(models)

    @parametrize("mechanism", ["make_functional", "functional_call"])
    def test_make_functional_state_correctly_returned_after_forward(self, mechanism):
        class Net(nn.Module):
            def __init__(self):
                super().__init__()
                self.linear = nn.Linear(3, 3)

            def forward(self, x):
                x = self.linear(x)
                return x

        def get_module_info(mod):
            if mechanism == "make_functional":
                return make_functional(mod)
            else:
                assert mechanism == "functional_call"
                return mod, dict(mod.named_parameters())

        mod = Net()
        func_mod, params = get_module_info(mod)

        # state in func.names_map
        mod = func_mod.stateless_model if mechanism == "make_functional" else func_mod
        old_state_linear_weight = mod.linear.weight
        old_state_linear_bias = mod.linear.bias

        self.assertIsNotNone(old_state_linear_weight)
        self.assertIsNotNone(old_state_linear_bias)

        x = torch.randn(4, 3)
        if mechanism == "make_functional":
            func_mod(params, x)
        else:
            assert mechanism == "functional_call"
            functional_call(func_mod, params, x)

        mod = func_mod.stateless_model if mechanism == "make_functional" else func_mod
        new_state_linear_weight = mod.linear.weight
        new_state_linear_bias = mod.linear.bias

        self.assertIsNotNone(new_state_linear_weight)
        self.assertIsNotNone(new_state_linear_bias)

        self.assertEqual(old_state_linear_weight, new_state_linear_weight)
        self.assertEqual(old_state_linear_bias, new_state_linear_bias)

class TestExamplesCorrectness(TestCase):
    def _update_params(self, params, grads, alpha, mechanism):
        if mechanism == "make_functional":
            return [(params[i] - alpha * grads[i]) for i in range(len(params))]
        else:
            assert mechanism == "functional_call"
            return {k: params[k] - alpha * grads[k] for k in params}

    @parametrize("mechanism", ["make_functional", "functional_call"])
    def test_maml_regression(self, device, mechanism):
        class ThreeLayerNet(nn.Module):
            def __init__(self):
                super(ThreeLayerNet, self).__init__()
                self.fc1 = nn.Linear(1, 40)
                self.relu1 = nn.ReLU()
                self.fc2 = nn.Linear(40, 40)
                self.relu2 = nn.ReLU()
                self.fc3 = nn.Linear(40, 1)

            def forward(self, x):
                x = self.fc1(x)
                x = self.relu1(x)
                x = self.fc2(x)
                x = self.relu2(x)
                x = self.fc3(x)
                return x

        # TODO: should replace with F.mse_loss
        def mse_loss(x, y):
            return torch.mean((x - y) ** 2)

        net, params = _get_weights_and_functional_call(ThreeLayerNet().to(device), mechanism)
        K = 20
        num_tasks = 4
        alpha = 0.1

        def sample_tasks(outer_batch_size, inner_batch_size):
            # Select amplitude and phase for the task
            As = []
            phases = []
            for _ in range(outer_batch_size):
                As.append(np.random.uniform(low=0.1, high=.5))
                phases.append(np.random.uniform(low=0., high=np.pi))

            def get_batch():
                xs, ys = [], []
                for A, phase in zip(As, phases):
                    x = np.random.uniform(low=-5., high=5., size=(inner_batch_size, 1))
                    y = A * np.sin(x + phase)
                    xs.append(x)
                    ys.append(y)
                return torch.tensor(xs, dtype=torch.float, device=device), \
                    torch.tensor(ys, dtype=torch.float, device=device)
            x1, y1 = get_batch()
            x2, y2 = get_batch()
            return x1, y1, x2, y2

        def get_loss_for_task(use_transform, x1, y1, x2, y2):
            def inner_loss(params, x1, y1):
                f = net(params, x1)
                loss = mse_loss(f, y1)
                return loss

            if use_transform:
                grads = grad(inner_loss)(params, x1, y1)
            else:
                loss = inner_loss(params, x1, y1)
                grad_params, spec = tree_flatten(params)
                grads = torch.autograd.grad(loss, grad_params, create_graph=True)
                grads = tree_unflatten(grads, spec)

            new_params = self._update_params(params, grads, alpha, mechanism)

            v_f = net(new_params, x2)
            return mse_loss(v_f, y2)

        task = sample_tasks(num_tasks, K)
        list_params = params if mechanism == "make_functional" else list(params.values())

        # Compute with vmap+grad
        inner_losses = vmap(partial(get_loss_for_task, True))(task[0], task[1], task[2], task[3])
        loss2 = sum(inner_losses) / len(inner_losses)
        result_grads = torch.autograd.grad(loss2, list_params)

        # Compute without vmap+grad
        inner_losses = [
            get_loss_for_task(False, task[0][i], task[1][i], task[2][i], task[3][i])
            for i in range(num_tasks)
        ]
        loss2 = sum(inner_losses) / len(inner_losses)
        expected_grads = torch.autograd.grad(loss2, list_params)

        self.assertEqual(result_grads, expected_grads)

    @parametrize("mechanism", ["make_functional", "functional_call"])
    def test_maml_omniglot(self, device, mechanism):
        # TODO: there appears to be precision issues for float32
        dtype = torch.double

        # TODO: We don't support inplace relu?
        inplace_relu = False
        n_way = 5
        n_inner_iter = 2
        num_tasks = 2

        # real example uses batch norm but it's numerically unstable in the first
        # iteration, when near 0, and won't produce same gradients. Uses group norm instead
        net = nn.Sequential(
            nn.Conv2d(1, 64, 3),
            nn.GroupNorm(64, 64, affine=True),
            nn.ReLU(inplace=inplace_relu),
            nn.MaxPool2d(2, 2),
            nn.Conv2d(64, 64, 3),
            nn.GroupNorm(64, 64, affine=True),
            nn.ReLU(inplace=inplace_relu),
            nn.MaxPool2d(2, 2),
            nn.Conv2d(64, 64, 3),
            nn.GroupNorm(64, 64, affine=True),
            nn.ReLU(inplace=inplace_relu),
            nn.MaxPool2d(2, 2),
            nn.Flatten(),
            nn.Linear(64, n_way)).to(device).to(dtype)

        fnet, params, buffers = _get_weights_and_functional_call_with_buffers(net, mechanism)
        net = (params, buffers, fnet)

        def loss_for_task(net, n_inner_iter, use_transform, x_spt, y_spt, x_qry, y_qry):
            params, buffers, fnet = net
            querysz = x_qry.size(0)

            def compute_loss(new_params, buffers, x, y):
                logits = fnet(new_params, buffers, x)
                loss = F.cross_entropy(logits, y)
                return loss

            new_params = params
            for _ in range(n_inner_iter):
                if use_transform:
                    grads = grad(compute_loss)(new_params, buffers, x_spt, y_spt)
                else:
                    res = compute_loss(new_params, buffers, x_spt, y_spt)
                    grad_params, spec = tree_flatten(new_params)
                    grads = torch.autograd.grad(res, grad_params, create_graph=True)
                    grads = tree_unflatten(grads, spec)

                new_params = self._update_params(new_params, grads, 1e-1, mechanism)

            qry_logits = fnet(new_params, buffers, x_qry)
            qry_loss = F.cross_entropy(qry_logits, y_qry)
            qry_acc = (qry_logits.argmax(
                dim=1) == y_qry).sum() / querysz

            return qry_loss, qry_acc

        # Get some sample inputs...
        x_spt = torch.randn(num_tasks, 25, 1, 28, 28, dtype=dtype, device=device)
        y_spt = torch.randint(0, 5, (num_tasks, 25), device=device)
        x_qry = torch.randn(num_tasks, 75, 1, 28, 28, dtype=dtype, device=device)
        y_qry = torch.randint(0, 5, (num_tasks, 75), device=device)

        # compute with vmap + grad
        compute_loss = partial(loss_for_task, net, n_inner_iter, True)
        qry_losses, _ = vmap(compute_loss)(x_spt, y_spt, x_qry, y_qry)
        list_params = params if mechanism == "make_functional" else list(params.values())
        result_grads = torch.autograd.grad(qry_losses.sum(), list_params)

        # compute without vmap + grad
        compute_loss = partial(loss_for_task, net, n_inner_iter, False)
        losses = [compute_loss(x_spt[i], y_spt[i], x_qry[i], y_qry[i])[0]
                  for i in range(num_tasks)]
        expected_grads = torch.autograd.grad(sum(losses), list_params)

        self.assertEqual(result_grads, expected_grads)

    @parametrize('mechanism', ["make_functional", "functional_call"])
    @parametrize('originally_track_running_stats', [True, False])
<<<<<<< HEAD
    @parametrize('with_pytree', [True, False])
    def test_update_batch_norm(self, device, originally_track_running_stats, with_pytree):
=======
    def test_update_batch_norm(self, device, originally_track_running_stats, mechanism):
>>>>>>> a17966cc
        dtype = torch.double
        inplace_relu = False
        classes = 5
        num_batches = 2
        net = nn.Sequential(
            nn.Conv2d(64, 64, 3),
            nn.BatchNorm2d(64, affine=True, track_running_stats=originally_track_running_stats),
            nn.ReLU(inplace=inplace_relu),
            nn.Flatten(),
            nn.Linear(43264, classes)).to(device).to(dtype)

        replace_all_batch_norm_modules_(net)
        transformed_net = net
<<<<<<< HEAD
=======
        fnet, params, buffers = _get_weights_and_functional_call_with_buffers(transformed_net, mechanism)
>>>>>>> a17966cc
        criterion = nn.CrossEntropyLoss()

        if with_pytree:
            def compute_loss(x, y, net):
                return criterion(net(x), y)
        else:
            fnet, params, buffers = make_functional_with_buffers(transformed_net)

            def compute_loss(x, y, params, buffers):
                return criterion(fnet(params, buffers, x), y)

        # Get some sample inputs...
        x = torch.randn(num_batches, 1, 64, 28, 28, device=device, dtype=dtype)
        y = torch.randint(0, classes, (num_batches, 1), device=device)

        # compute some per sample grads with, then without vmap + grad
        if with_pytree:
            with modules_as_pytrees():
                result_grads = vmap(grad(compute_loss, argnums=2), in_dims=(0, 0, None))(x, y, transformed_net)
                out = partial(compute_loss, net=transformed_net)
                named_params = {k: v for k, v in transformed_net.named_parameters()}
                params = named_params.values()
        else:
            result_grads = vmap(grad(compute_loss, argnums=2), in_dims=(0, 0, None, None))(x, y, params, buffers)
            fnet, params, buffers = make_functional_with_buffers(transformed_net)
            out = partial(compute_loss, params=params, buffers=buffers)

<<<<<<< HEAD
        expected_grads = [
            torch.autograd.grad(out(x[i], y[i]), params)
            for i in range(num_batches)
        ]
        expected_grads = [torch.stack(shards) for shards in zip(*expected_grads)]
        if with_pytree:
            expected_grads = {k: v for k, v in zip(named_params.keys(), expected_grads)}
=======
        # compute some per sample grads without vmap + grad
        fnet, params, buffers = _get_weights_and_functional_call_with_buffers(transformed_net, mechanism)
        flat_params, spec = tree_flatten(params)
        expected_grads = [
            torch.autograd.grad(compute_loss(x[i], y[i], params, buffers), flat_params)
            for i in range(num_batches)
        ]
        expected_grads = [torch.stack(shards) for shards in zip(*expected_grads)]
        expected_grads = tree_unflatten(expected_grads, spec)
>>>>>>> a17966cc

        self.assertEqual(result_grads, expected_grads)

    @parametrize('jac', ['jacfwd', 'jacrev'])
    def test_lennard_jones_batched_jac(self, device, jac):
        sigma = 0.5
        epsilon = 4.

        jac = getattr(functorch, jac)

        def lennard_jones(r):
            return epsilon * ((sigma / r)**12 - (sigma / r)**6)

        def lennard_jones_force(r):
            """Get magnitude of LJ force"""
            return \
                -epsilon * ((-12 * sigma**12 / r**13) + (6 * sigma**6 / r**7))

        r = torch.linspace(0.5, 2 * sigma, steps=100, requires_grad=True, device=device)
        drs = torch.outer(r, torch.tensor([1.0, 0, 0], device=device))
        norms = torch.norm(drs, dim=1).reshape(-1, 1)
        training_energies = \
            torch.stack(list(map(lennard_jones, norms))).reshape(-1, 1)
        training_forces = torch.stack(
            [force * dr
             for force, dr in zip(map(lennard_jones_force, norms), drs)])

        model = nn.Sequential(
            nn.Linear(1, 16),
            nn.Tanh(),
            nn.Linear(16, 16),
            nn.Tanh(),
            nn.Linear(16, 16),
            nn.Tanh(),
            nn.Linear(16, 16),
            nn.Tanh(),
            nn.Linear(16, 1)
        ).to(device)

        def make_prediction(model, drs, use_functorch):
            norms = torch.norm(drs, dim=1).reshape(-1, 1)
            energies = model(norms)

            if use_functorch:
                network_derivs = vmap(jac(model))(norms).squeeze(-1)
                forces = -network_derivs * drs / norms
            else:
                forces = []
                for r, dr in zip(norms, drs):
                    network_deriv = torch.autograd.functional.jacobian(
                        model, r, create_graph=True)
                    force = -network_deriv * dr / r
                    forces.append(force)
                forces = torch.cat(forces)
            return energies, forces

        def loss_fn(energies, forces, predicted_energies, predicted_forces):
            return F.mse_loss(energies, predicted_energies) + \
                0.01 * F.mse_loss(forces, predicted_forces) / 3

        energies, forces = make_prediction(model, drs, use_functorch=True)
        loss = loss_fn(training_energies, training_forces, energies, forces)
        result = torch.autograd.grad(loss, model.parameters())

        energies, forces = make_prediction(model, drs, use_functorch=False)
        loss = loss_fn(training_energies, training_forces, energies, forces)
        expected = torch.autograd.grad(loss, model.parameters())

        self.assertEqual(result, expected)

    @parametrize('mechanism', ["make_functional", "functional_call"])
    def test_ensemble_regression(self, device, mechanism):
        def make_spirals(n_samples, noise_std=0., rotations=1.):
            ts = torch.linspace(0, 1, n_samples)
            rs = ts ** 0.5
            thetas = rs * rotations * 2 * math.pi
            signs = torch.randint(0, 2, (n_samples,)) * 2 - 1
            labels = (signs > 0).to(torch.long)

            xs = rs * signs * torch.cos(thetas) + torch.randn(n_samples) * noise_std
            ys = rs * signs * torch.sin(thetas) + torch.randn(n_samples) * noise_std
            points = torch.stack([xs, ys], dim=1)
            return points.to(device), labels.to(device)

        points, labels = make_spirals(100, noise_std=0.05)

        class MLPClassifier(nn.Module):
            def __init__(self, hidden_dim=32, n_classes=2):
                super().__init__()
                self.hidden_dim = hidden_dim
                self.n_classes = n_classes

                self.fc1 = nn.Linear(2, self.hidden_dim)
                self.fc2 = nn.Linear(self.hidden_dim, self.n_classes)

            def forward(self, x):
                x = self.fc1(x)
                x = F.relu(x)
                x = self.fc2(x)
                x = F.log_softmax(x, -1)
                return x

        loss_fn = nn.NLLLoss()

        func_model, weights = _get_weights_and_functional_call(MLPClassifier().to(device), mechanism)

        def train_step_fn(use_transform, weights, batch, targets, lr=0.2):
            def compute_loss(weights, batch, targets):
                output = func_model(weights, batch)
                loss = loss_fn(output, targets)
                return loss

            if use_transform:
                grad_weights, loss = grad_and_value(compute_loss)(weights, batch, targets)
            else:
                loss = compute_loss(weights, batch, targets)
                flat_weights, spec = tree_flatten(weights)
                flat_grad_weights = torch.autograd.grad(loss, flat_weights)
                grad_weights = tree_unflatten(flat_grad_weights, spec)

            new_weights = self._update_params(weights, grad_weights, lr, mechanism)
            return (loss, new_weights)

        def unpack(train_result):
            return train_result[0], train_result[1]

        def init_fn(num_models):
            models = tuple(MLPClassifier().to(device) for _ in range(num_models))
            if mechanism == "make_functional":
                return combine_state_for_ensemble(models)[1]
            else:
                return stack_module_state(models)[0]

        def slice_weights(batched_weights, index):
            return tree_map(lambda weight: weight[index].detach().requires_grad_(), batched_weights)

        batched_weights = init_fn(num_models=2)
        parallel_train_step_fn = vmap(partial(train_step_fn, True), in_dims=(0, None, None))

        result_loss, result_weights = unpack(parallel_train_step_fn(batched_weights, points, labels))

        loss0, weights0 = unpack(train_step_fn(False, slice_weights(batched_weights, 0), points, labels))
        loss1, weights1 = unpack(train_step_fn(False, slice_weights(batched_weights, 1), points, labels))
        expected_loss = torch.stack([loss0, loss1])

        weights0, spec0 = tree_flatten(weights0)
        weights1, spec1 = tree_flatten(weights1)
        assert spec0 == spec1
        expected_weights = tuple(torch.stack([w0, w1]) for w0, w1 in zip(weights0, weights1))
        expected_weights = tree_unflatten(expected_weights, spec0)

        self.assertEqual(result_loss, expected_loss)
        self.assertEqual(result_weights, expected_weights)

    @parametrize("dropout_layer", [
        subtest(nn.Dropout, 'Dropout'),
        subtest(nn.AlphaDropout, 'AlphaDropout'),
        subtest(nn.FeatureAlphaDropout, 'FeatureAlphaDropout'),
    ])
    @parametrize('mechanism', ["make_functional", "functional_call"])
    def test_find_learning_rate_ensembling(self, device, dropout_layer, mechanism):
        # This example mimics what a user might do when trying to find the optimal learning rate. They would
        # want to run a bunch of models with the same behavior (including the same dropout!) and have them
        # each run with different learning rates. Specifically, this is an example of using same randomness with vmap
        points, labels = torch.randn(100, 2, 2, 2, 2, device=device), torch.randint(0, 2, (100,), device=device)

        class MLPClassifier(nn.Module):
            def __init__(self, hidden_dim=32, n_classes=2):
                super().__init__()
                self.hidden_dim = hidden_dim
                self.n_classes = n_classes

                self.dropout = dropout_layer()
                self.fc1 = nn.Linear(16, self.hidden_dim)
                self.fc2 = nn.Linear(self.hidden_dim, self.n_classes)

            def forward(self, x):
                x = self.dropout(x)
                x = torch.flatten(x, start_dim=1)
                x = self.fc1(x)
                x = F.relu(x)
                x = self.fc2(x)
                x = F.log_softmax(x, -1)
                return x

        loss_fn = nn.NLLLoss()

        func_model, weights = _get_weights_and_functional_call(MLPClassifier().to(device), mechanism)

        def train_step_fn(weights, batch, targets, lr):
            def compute_loss(weights, batch, targets):
                output = func_model(weights, batch)
                loss = loss_fn(output, targets)
                return loss

            grad_weights, loss = grad_and_value(compute_loss)(weights, batch, targets)
            new_weights = self._update_params(weights, grad_weights, lr, mechanism)
            if mechanism != "make_functional":
                new_weights = list(new_weights.values())
            # NB: return looks weird because torch.vmap must return Tensors
            return (loss, *new_weights)

        def unpack(train_result):
            return train_result[0], train_result[1:]

        def init_fn(num_models):
            og_model = MLPClassifier().to(device)
            models = tuple(copy.deepcopy(og_model) for _ in range(num_models))  # have same initialization
            if mechanism == "make_functional":
                return combine_state_for_ensemble(models)[1]
            else:
                return stack_module_state(models)[0]

        batched_weights = init_fn(num_models=2)
        parallel_train_step_fn = vmap(train_step_fn, in_dims=(0, None, None, 0), randomness="same")

        lrs = torch.tensor([0.2, 0.4], device=device)
        result_loss, result_weights = unpack(parallel_train_step_fn(batched_weights, points, labels, lrs))

        self.assertEqual(result_loss[0], result_loss[1])
        self.assertNotEqual(tuple(weight[0] for weight in result_weights),
                            tuple(weight[1] for weight in result_weights))

    @unittest.skipIf(not USE_TORCHVISION, "test requires torchvision")
<<<<<<< HEAD
    @parametrize('with_pytree', [True, False])
    def test_resnet18_per_sample_grads(self, device, with_pytree):
=======
    @parametrize('mechanism', ["make_functional", "functional_call"])
    def test_resnet18_per_sample_grads(self, device, mechanism):
>>>>>>> a17966cc
        import torchvision.models as models
        model = models.__dict__['resnet18'](
            pretrained=False, norm_layer=(lambda c: nn.GroupNorm(min(32, c), c))
        ).to(device)
        criterion = nn.CrossEntropyLoss(reduction='sum')  # avoid cross batch reductions for for loop comparison

<<<<<<< HEAD
        if with_pytree:
            def compute_loss(net, image, target):
                image = image.unsqueeze(0)
                target = target.unsqueeze(0)
                output = net(images)
                loss = criterion(output, targets)
                return loss
        else:
            func_model, weights = make_functional(model)
=======
        func_model, weights = _get_weights_and_functional_call(model, mechanism)
>>>>>>> a17966cc

            def compute_loss(weights, image, target):
                image = image.unsqueeze(0)
                target = target.unsqueeze(0)
                output = func_model(weights, images)
                loss = criterion(output, targets)
                return loss

        batch_size = 3
        images = torch.randn(batch_size, 3, 32, 32, device=device)
        targets = torch.randint(0, 10, (batch_size,), device=device)

<<<<<<< HEAD
        vmap_func = vmap(grad(compute_loss), in_dims=(None, 0, 0))
        if with_pytree:
            with modules_as_pytrees():
                result_grads = vmap_func(model, images, targets)
                names, weights = zip(*model.named_parameters())
                expected_grads = [
                    torch.autograd.grad(compute_loss(model, images[i], targets[i]), weights)
                    for i in range(batch_size)
                ]
                result_grads = [result_grads[i] for i in names]
        else:
            result_grads = vmap_func(weights, images, targets)
            expected_grads = [
                torch.autograd.grad(compute_loss(weights, images[i], targets[i]), weights)
                for i in range(batch_size)
            ]
=======
        result_grads = vmap(grad(compute_loss), in_dims=(None, 0, 0))(weights, images, targets)

        flat_weights, spec = tree_flatten(weights)
        expected_grads = [
            torch.autograd.grad(compute_loss(weights, images[i], targets[i]), flat_weights)
            for i in range(batch_size)
        ]
>>>>>>> a17966cc
        expected_grads = [torch.stack(shards) for shards in zip(*expected_grads)]
        expected_grads = tree_unflatten(expected_grads, spec)

        self.assertEqual(result_grads, expected_grads, atol=1e-3, rtol=1.)

    def _build_test_class(self):
        class Foo:
            def __init__(self, weight=None, const=None):
                self.weight = weight if weight is not None else torch.randn(5, 3, 4)
                self.constant = const if const is not None else torch.randint(1, 5, [5])

            def apply(self, x):
                return self.weight @ x + self.constant

        def foo_flatten(foo):
            return [foo.weight, foo.constant], None

        def foo_unflatten(values, context):
            return Foo(values[0], values[1])

        def foo_flatten_grad(foo):
            return [foo.weight], foo.constant

        def foo_unflatten_grad(values, context):
            return Foo(values[0], context)

        def foo_tangenttype(values, _):
            return {'weight': values[0]}

        _register_pytree_node(Foo, foo_flatten, foo_unflatten)
        _register_pytree_node_grad(Foo, foo_flatten_grad, foo_unflatten_grad, foo_tangenttype)
        return Foo

    def test_pytrees_with_grad_fn_grad_and_grad_grad(self):
        def loss(foo, x):
            return foo.apply(x).sum()

        def g(foo, x):
            return grad(loss)(foo, x)['weight'].sum()

        Foo = self._build_test_class()
        foo = Foo()
        x = torch.randn(4, 5)

        # test grad and grad(grad())
        gw = grad(loss)(foo, x)
        self.assertEqual(gw, {'weight': torch.ones(5, 3, 5) @ x.transpose(0, 1)})
        ggw = grad(g)(foo, x)
        self.assertEqual(ggw, {'weight': torch.zeros(5, 3, 4)})

    def test_pytrees_with_grad_fn_vmap_and_vmap_grad(self):
        def loss(foo, x):
            return foo.apply(x).sum()

        Foo = self._build_test_class()
        foo = Foo()
        x = torch.randn(4, 5)

        ensemble_out = vmap(loss, in_dims=(0, None))(foo, x)
        self.assertEqual(ensemble_out.shape, [5])
        ensemble_grad = vmap(grad(loss), in_dims=(0, None))(foo, x)
        self.assertEqual(ensemble_grad, {'weight': torch.ones(5, 3, 5) @ x.transpose(0, 1)})

    def test_pytrees_with_grad_fn_return_vmap(self):
        def foo(dummy):
            return Foo()

        Foo = self._build_test_class()
        x = torch.randn(4)

        ensemble_out = vmap(foo, randomness="different")(x)
        self.assertIsInstance(ensemble_out, Foo)
        self.assertEqual(ensemble_out.weight.shape, [4, 5, 3, 4])
        self.assertEqual(ensemble_out.constant.shape, [4, 5])

    def test_pytrees_with_grad_fn_vjp(self):
        Foo = self._build_test_class()
        foo = Foo()
        x = torch.randn(4, 5)

        out, vjp_fn = vjp(Foo.apply, foo, x)
        seed = torch.randn([5, 3, 5])
        gw = vjp_fn(seed)
        self.assertEqual(len(gw), 2)
        self.assertEqual(gw[0], {'weight': seed @ x.transpose(0, 1)})

    def test_pytrees_with_grad_fn_jvp(self):
        Foo = self._build_test_class()
        foo = Foo()
        x = torch.randn(4, 5)

        seed = torch.randn([5, 3, 4])
        value, gw = jvp(Foo.apply, (foo, x), (Foo(seed, foo.constant), torch.zeros_like(x)))
        self.assertEqual(gw.shape, [5, 3, 5])
        self.assertEqual(gw, seed @ x)

    @parametrize('transform', ['vjp', 'jvp'])
    def test_modules_as_pytree_with(self, transform):
        class Foo(nn.Module):
            def __init__(self):
                super().__init__()
                self.x = nn.Parameter(torch.randn(3, 3))
                self.register_buffer("y", torch.randn(3, 3))

            def forward(self, input):
                return self.x * input + self.y

        # like a loss function but returns a tensor instead of a scalar so need vjp/jvp
        def loss_ish_pytree(model, input):
            return model(input)

        model = Foo()
        model_fn, weights, buffers = make_functional_with_buffers(model)

        def loss_ish_make_functional(weights, input, buffers):
            return model_fn(weights, buffers, input)

        input = torch.randn(3, 3)

        if transform == "vjp":
            with modules_as_pytrees():
                value_pytree, vjp_fn = vjp(loss_ish_pytree, model, input)
                grad_pytree = vjp_fn(torch.ones_like(value_pytree))
                value_make_functional, vjp_fn = vjp(partial(loss_ish_make_functional, buffers=buffers), weights, input)
                grad_make_functional = vjp_fn(torch.ones_like(value_make_functional))

            self.assertEqual(value_pytree, value_make_functional)
            # x is the only differentiated value so we don't worry about ordering
            self.assertEqual(tuple(grad_pytree[0].values()), grad_make_functional[0])
        else:
            assert transform == "jvp"
            pytree_tangents = copy.deepcopy(model)
            pytree_tangents.x = nn.Parameter(torch.ones(3, 3))
            # there's no real way to match the structure of the input since it saves a copy of the model
            with self.assertRaisesRegex(RuntimeError, "jvp does not support modules as inputs"):
                jvp(loss_ish_pytree, (model, input), (pytree_tangents, torch.zeros(3, 3)))


def normalize_devices(fx_g):
    for node in fx_g.graph.nodes:
        args = list(node.args)
        for idx, arg in enumerate(args):
            if isinstance(arg, torch.device):
                args[idx] = 'cpu'
        node.args = tuple(args)
        new_kwargs = {}
        for k, v in node.kwargs.items():
            if isinstance(v, torch.device):
                v = 'cpu'
            new_kwargs[k] = v
        node.kwargs = new_kwargs
    fx_g.recompile()
    return fx_g

class TestFunctionalize(TestCase):
    def _check_functionalize_correctness(self, f, inpt, *, skip_vmap=False):
        inpt1 = inpt.clone()
        inpt2 = inpt.clone()
        inpt3 = inpt.clone()

        expected_outputs = f(inpt1)
        if skip_vmap:
            actual_outputs = functionalize(f)(inpt2)
        else:
            actual_outputs = vmap(functionalize(f))(inpt2.unsqueeze(0))[0].squeeze()
        # Right now the flavor of functionalize that also removes view ops
        # isn't being used with vmap
        # That's because {view}_copy ops don't have batching rules yet
        # (although we should probably fix that)
        actual_outputs_view_copy = functionalize(f, remove='mutations_and_views')(inpt3)
        # Check that outputs are the same
        self.assertEqual(actual_outputs, expected_outputs)
        self.assertEqual(actual_outputs_view_copy, expected_outputs)

        # Inputs might have been mutated by f: check that they were mutated properly
        self.assertEqual(inpt1, inpt2)
        self.assertEqual(inpt1, inpt3)

    def test_simple_view(self, device):

        def f(x: torch.Tensor) -> torch.Tensor:
            tmp = torch.ones(2, device=device)
            y = x.view(4, 2)
            y.add_(tmp)
            return x
        self._check_functionalize_correctness(f, torch.zeros(4, 2, device=device))

    def test_multioutput_view(self, device):

        def f(x: torch.Tensor) -> torch.Tensor:
            tmp = torch.ones(2, device=device)
            y1, y2 = x.split(2)
            y1_view = y1.diagonal()
            y1_view.add_(tmp)
            return x
        self._check_functionalize_correctness(f, torch.zeros(4, 2, device=device))

    def test_inplace_view(self, device):

        def f(x: torch.Tensor) -> torch.Tensor:
            tmp = torch.ones(4, device=device)
            y = x + x
            y2 = y.transpose(1, 0)
            z = y2[0]
            z.add_(tmp)
            return y
        self._check_functionalize_correctness(f, torch.zeros(4, 2, device=device), skip_vmap=True)

    # See https://github.com/pytorch/functorch/issues/780
    def test_linear(self, device):

        def f(x, y, z) -> torch.Tensor:
            return torch._C._nn.linear(x, y, z)

        x = torch.randn(14, 1, 384, device=device)
        y = torch.randn(96, 384, device=device)
        z = torch.randn(96, device=device)

        out_expected = f(x, y, z)
        out_actual = functionalize(f)(x, y, z)
        self.assertEqual(out_expected, out_actual)

    def test_multioutput_inplace_slice_view(self, device):

        def f(x: torch.Tensor) -> torch.Tensor:
            tmp = torch.ones(2, 2, device=device)
            y = x.view(8)
            z0 = y.reshape(2, 4)
            z1 = z0.transpose(1, 0)
            z1.unsqueeze_(0)
            z1.squeeze_()
            z2, z3 = z1.split(2)
            z2.add_(tmp)
            return x
        # See Note [Fix vmap slice_scatter]
        self._check_functionalize_correctness(f, torch.zeros(4, 2, device=device), skip_vmap=True)

    # Ensure functionalize works with List[Optional[Tensor]] arguments.
    # See the fix / discussion at https://github.com/pytorch/pytorch/pull/76085
    def test_functionalize_opt_tensor_list(self, device):

        def f(x: torch.Tensor, indices: torch.Tensor) -> torch.Tensor:
            return x[indices]

        inpta = torch.ones(4, device=device)
        inptb = torch.arange(2, device=device)
        out1 = f(inpta, inptb)
        out2 = functionalize(f)(inpta, inptb)
        self.assertEqual(out1, out2)
        out = make_fx(functionalize(f))(inpta, inptb)
        self.assertExpectedInline((out.code), """\



def forward(self, x_1, indices_1) -> torch.Tensor:
    index = torch.ops.aten.index.Tensor(x_1, [indices_1]);  x_1 = indices_1 = None
    return index
    """)

    # Ensure grad(functionalize(f)) works
    def test_functionalize_grad(self, device):

        def f(x: torch.Tensor) -> torch.Tensor:
            tmp = torch.ones(2, device=device)
            y = x + x
            z = y.view(4, 2)
            y.add_(tmp)
            return z.sum()

        inpt1 = torch.ones(4, 2, device=device)
        inpt2 = torch.ones(4, 2, device=device)
        out1 = grad(f)(inpt1)
        out2 = grad(functionalize(f))(inpt2)
        self.assertEqual(out1, out2)
        self.assertEqual(inpt1, inpt2)

    @unittest.skipIf(IS_FBCODE, 'fails in fbcode')
    def test_vmap_functionalize_jvp(self, device):

        def f(x: torch.Tensor) -> torch.Tensor:
            y = x + x
            z = y.view(-1)
            y.add_(1)
            return z

        def jvp_wrapper(x, t):
            return jvp(f, (x,), (t,),)

        x = torch.randn(2, 3, device=device)
        t = torch.randn(2, 3, device=device)

        out1 = vmap(jvp_wrapper)(x, t)
        out2 = vmap(functionalize(jvp_wrapper))(x, t)
        self.assertEqual(out1, out2)

    # TODO: move this test into test_fake_tensor.py
    # once functionalize() can be used in core tests.
    def test_functionalize_fake_tensors(self, device):

        def f(x: torch.Tensor) -> torch.Tensor:
            y = x.detach()
            return y + y

        with FakeTensorMode() as mode:
            x = torch.ones(2, device=device, requires_grad=True)
            out = functionalize(f)(x)
        self.assertEqual(x.size(), (2,))

    def test_functionalize_fx_simple(self, device):

        def f(x: torch.Tensor) -> torch.Tensor:
            tmp = torch.ones(2, device=device)
            y = x.view(4, 2)
            y.add_(tmp)
            return x
        # There's a copy_ in the graph, because the input (x) was mutated.
        # To preserve semantics, functionalize() needs to propagate the mutation.
        fn = make_fx(functionalize(f, remove='mutations_and_views'))
        out = fn(torch.zeros(4, 2, device=device))
        out = normalize_devices(out)
        self.assertExpectedInline((out.code), """\



def forward(self, x_1) -> torch.Tensor:
    ones = torch.ops.aten.ones.default([2], device = 'cpu', pin_memory = False)
    view_copy = torch.ops.aten.view_copy.default(x_1, [4, 2])
    add = torch.ops.aten.add.Tensor(view_copy, ones);  view_copy = ones = None
    view_copy_1 = torch.ops.aten.view_copy.default(add, [4, 2]);  add = None
    view_copy_2 = torch.ops.aten.view_copy.default(view_copy_1, [4, 2])
    copy_ = torch.ops.aten.copy_.default(x_1, view_copy_1);  x_1 = None
    return view_copy_1
    """)

    def test_functionalize_fx_transpose_simple(self, device):

        def f(x: torch.Tensor) -> torch.Tensor:
            return x.transpose(1, 0)
        fn = make_fx(functionalize(f, remove='mutations_and_views'))
        out = fn(torch.zeros(4, 2, device=device))
        out = normalize_devices(out)
        self.assertExpectedInline(out.code, """\



def forward(self, x_1) -> torch.Tensor:
    transpose_copy = torch.ops.aten.transpose_copy.int(x_1, 1, 0);  x_1 = None
    return transpose_copy
    """)

    def test_functionalize_fx_out_op(self, device):

        def f(inpt: torch.Tensor) -> torch.Tensor:
            out = torch.empty((), dtype=torch.float32)
            torch.add(inpt, inpt, out=out)
            out_view = out.view(4)
            out_view.add_(1)
            return out

        fn = make_fx(functionalize(f, remove='mutations_and_views'))
        out = fn(torch.arange(4, device=device, dtype=torch.float32))
        out = normalize_devices(out)
        self.assertExpectedInline(out.code, """\



def forward(self, inpt_1) -> torch.Tensor:
    empty = torch.ops.aten.empty.memory_format([], dtype = torch.float32, device = 'cpu', pin_memory = False)
    add = torch.ops.aten.add.Tensor(inpt_1, inpt_1);  inpt_1 = None
    view_copy = torch.ops.aten.view_copy.default(add, [4])
    view_copy_1 = torch.ops.aten.view_copy.default(add, [4]);  add = None
    add_1 = torch.ops.aten.add.Tensor(view_copy_1, 1);  view_copy_1 = None
    view_copy_2 = torch.ops.aten.view_copy.default(add_1, [4]);  add_1 = None
    view_copy_3 = torch.ops.aten.view_copy.default(view_copy_2, [4])
    return view_copy_2
    """)

    def test_functionalize_fx_multi_out_op(self, device):

        def f(inpt: torch.Tensor) -> torch.Tensor:
            mins = torch.empty(4, dtype=torch.float32)
            maxs = torch.empty(2, 2, dtype=torch.float32)
            maxs_view = maxs.view(4)
            inpt_view = inpt.view(2, 4)
            torch.aminmax(inpt_view, dim=0, out=(mins, maxs_view))
            return (maxs, mins)

        fn = make_fx(functionalize(f, remove='mutations_and_views'))
        out = fn(torch.arange(8, device=device, dtype=torch.float32))
        out = normalize_devices(out)
        self.assertExpectedInline(out.code, """\



def forward(self, inpt_1) -> torch.Tensor:
    empty = torch.ops.aten.empty.memory_format([4], dtype = torch.float32, device = 'cpu', pin_memory = False)
    empty_1 = torch.ops.aten.empty.memory_format([2, 2], dtype = torch.float32, device = 'cpu', pin_memory = False)
    view_copy = torch.ops.aten.view_copy.default(empty_1, [4]);  empty_1 = None
    view_copy_1 = torch.ops.aten.view_copy.default(inpt_1, [2, 4]);  inpt_1 = None
    aminmax = torch.ops.aten.aminmax.default(view_copy_1, dim = 0);  view_copy_1 = None
    getitem = aminmax[0]
    getitem_1 = aminmax[1];  aminmax = None
    view_copy_2 = torch.ops.aten.view_copy.default(getitem_1, [2, 2]);  getitem_1 = None
    view_copy_3 = torch.ops.aten.view_copy.default(view_copy_2, [4])
    return (view_copy_2, getitem)
    """)

    def test_functionalize_fx_reapply_views_simple(self, device):

        def f(x: torch.Tensor) -> torch.Tensor:
            tmp = torch.ones(2, device=device)
            y = x.view(4, 2)
            y.add_(tmp)
            return x

        out = make_fx(functionalize(f))(torch.zeros(4, 2, device=device))
        out = normalize_devices(out)
        self.assertExpectedInline(out.code, """\



def forward(self, x_1) -> torch.Tensor:
    ones = torch.ops.aten.ones.default([2], device = 'cpu', pin_memory = False)
    view = torch.ops.aten.view.default(x_1, [4, 2])
    add = torch.ops.aten.add.Tensor(view, ones);  view = ones = None
    view_1 = torch.ops.aten.view.default(add, [4, 2]);  add = None
    view_2 = torch.ops.aten.view.default(view_1, [4, 2])
    copy_ = torch.ops.aten.copy_.default(x_1, view_1);  x_1 = None
    return view_1
    """)

    def test_functionalize_nonfunctional_output(self, device):

        global_out = torch.ones(2, device=device)

        def f() -> torch.Tensor:
            return global_out

        out = make_fx(functionalize(f))()
        out = normalize_devices(out)
        self.assertExpectedInline(out.code, """\



def forward(self) -> torch.Tensor:
    _tensor_constant0 = self._tensor_constant0
    return _tensor_constant0
    """)

    def test_functionalize_optional_tensorlist1(self, device):

        def f(a, b) -> torch.Tensor:
            # at::index has OptionalTensorList arguments,
            # test that here
            return a[b]

        a = torch.arange(4).reshape(2, 2)
        b = torch.ones(2, dtype=torch.long)
        out = make_fx(functionalize(f))(a, b)
        out = normalize_devices(out)
        self.assertExpectedInline(out.code, """\



def forward(self, a_1, b_1) -> torch.Tensor:
    index = torch.ops.aten.index.Tensor(a_1, [b_1]);  a_1 = b_1 = None
    return index
    """)

    @unittest.skipIf(IS_FBCODE, 'fails in fbcode')
    def test_functionalize_optional_tensorlist2(self, device):

        def f(a, b) -> torch.Tensor:
            # See https://github.com/pytorch/pytorch/pull/77846
            return torch.ops.aten.index(a, b)

        a = torch.arange(4).reshape(2, 2)
        b = torch.ones(2, dtype=torch.long)
        out = make_fx(functionalize(f))(a, b)
        self.assertExpectedInline(out.code, """\



def forward(self, a_1, b_1) -> torch.Tensor:
    unbind = torch.ops.aten.unbind.int(b_1);  b_1 = None
    getitem = unbind[0]
    getitem_1 = unbind[1];  unbind = None
    index = torch.ops.aten.index.Tensor(a_1, [getitem, getitem_1]);  a_1 = getitem = getitem_1 = None
    return index
    """)

    def test_resize_program_inputs(self, device):
        def f(x):
            x.resize_(10)
            x.fill_(2)

        fn = make_fx(functionalize(f))
        out = fn(torch.zeros(0, device=device))
        out = normalize_devices(out)
        self.assertExpectedInline((out.code), """\



def forward(self, x_1):
    resize = torch.ops.aten.resize.default(x_1, [10])
    fill = torch.ops.aten.fill.Scalar(resize, 2);  resize = None
    resize_ = torch.ops.aten.resize_.default(x_1, [10]);  x_1 = None
    copy_ = torch.ops.aten.copy_.default(resize_, fill);  resize_ = fill = None
    return None
    """)


def construct_sum_pyop():
    mysum = PyOperator("mysum")

    @mysum.py_impl(torch._C._functorch.TransformType.Vmap)
    def mysum_batch_rule(interpreter, x, dim):
        if not torch._C._functorch.is_batchedtensor(x):
            with interpreter.lower():
                x = x.view_as(x)  # unnecessary, just here to test the dispatch
                return mysum(x, dim)

        bdim = torch._C._functorch.maybe_get_bdim(x)
        value = torch._C._functorch.get_unwrapped(x)

        with interpreter.lower():
            value = value.movedim(bdim, 0)
            result = mysum(value, dim + 1)

        return torch._C._functorch._add_batch_dim(result, 0, interpreter.level())

    @mysum.py_impl(torch._C._functorch.TransformType.Grad)
    def mysum_grad_rule(interpreter, x, dim):
        level = interpreter.level()

        class MySum(torch.autograd.function._SingleLevelFunction):
            @staticmethod
            def forward(ctx, x, dim):
                ctx.x_shape = x.shape
                ctx.dim = dim
                x = torch._C._functorch._unwrap_for_grad(x, level)
                with torch.enable_grad(), interpreter.lower():
                    x = x.view_as(x)  # unnecessary, just here to test the dispatch
                    y = mysum(x, dim)

                y = torch._C._functorch._wrap_for_grad(y, level)
                return y

            @staticmethod
            def backward(ctx, gy):
                return gy.unsqueeze(ctx.dim).expand(ctx.x_shape), None

        with enable_autograd_function():
            return MySum.apply(x, dim)

    @mysum.py_impl(torch._C.DispatchKey.AutogradCPU)
    def mysum_autograd_cpu(x, dim):
        return torch.sum(x, dim)

    @mysum.py_impl(torch._C.DispatchKey.AutogradCUDA)
    def mysum_autograd_cuda(x, dim):
        return torch.sum(x, dim)

    return mysum

sum_pyop = construct_sum_pyop()

class TestPyOperatorInteraction(TestCase):

    def test_basic_sum(self, device):
        x = torch.randn(2, 3, 4, device=device)
        result = sum_pyop(x, 1)
        self.assertEqual(result, torch.sum(x, 1))

    def test_vmap_sum(self, device):
        x = torch.randn(2, 3, 4, device=device)
        result = vmap(sum_pyop, (0, None))(x, 0)
        self.assertEqual(result, torch.sum(x, 1))

        result = vmap(vmap(sum_pyop, (0, None)), (0, None))(x, 0)
        self.assertEqual(result, torch.sum(x, 2))

    def test_grad_sum(self, device):
        x = torch.randn(3, device=device)
        gx = grad(sum_pyop)(x, 0)
        self.assertEqual(gx, torch.ones_like(x))

    def test_grad_grad_sum(self, device):
        x = torch.randn(3, requires_grad=True, device=device)

        def f(x):
            # higher order grad. Requires a non-linearity
            return sum_pyop(x.sin(), 0)

        def grad_f_sum(x):
            return grad(f)(x).sum()

        ggx = grad(grad_f_sum)(x)
        self.assertEqual(ggx, -x.sin())

    def test_vmap_grad_sum(self, device):
        x = torch.randn(2, 3, device=device)
        gx = vmap(grad(sum_pyop), (0, None))(x, 0)
        self.assertEqual(gx, torch.ones_like(x))

    def test_no_grad_outside_grad(self, device):
        x = torch.randn(3, device=device, requires_grad=True)
        with torch.no_grad():
            y = grad(sum_pyop)(x, 0)
        self.assertEqual(y, torch.ones_like(x))
        self.assertFalse(y.requires_grad)

    def test_no_grad_inside_grad(self, device):
        def f(x):
            with torch.no_grad():
                shift = sum_pyop(x ** 2, 0)
            return sum_pyop(x ** 2, 0) - shift

        x = torch.randn(3, device=device)
        y = grad(f)(x)
        self.assertEqual(y, 2 * x)
        y = grad(lambda x: grad(f)(x).sum())(x)
        self.assertEqual(y, torch.full_like(x, 2))

        x = torch.randn(3, device=device, requires_grad=True)
        y = grad(f)(x)
        z, = torch.autograd.grad(y.sum(), x)
        self.assertEqual(z, torch.full_like(x, 2))

    def test_functional_call_multiple_dicts(self):
        mod = nn.Linear(1, 1)
        x = torch.randn((1, 1))
        params = ({'weight': torch.zeros(1, 1)}, {'bias': torch.ones(1)})
        functional_call(mod, params, x)


only_for = ("cpu", "cuda")
instantiate_device_type_tests(
    TestGradTransform,
    globals(),
    only_for=only_for,
)
instantiate_device_type_tests(
    TestVmapOfGrad,
    globals(),
    only_for=only_for,
)
instantiate_device_type_tests(
    TestJac,
    globals(),
    only_for=only_for,
)
instantiate_device_type_tests(
    TestJvp,
    globals(),
    only_for=only_for,
)
instantiate_device_type_tests(
    TestVmapJvpInplaceView,
    globals(),
    only_for=only_for,
)
instantiate_device_type_tests(
    TestHessian,
    globals(),
    only_for=only_for,
)
instantiate_device_type_tests(
    TestComposability,
    globals(),
    only_for=only_for,
)
instantiate_device_type_tests(
    TestExamplesCorrectness,
    globals(),
    only_for=only_for,
)
instantiate_device_type_tests(
    TestPyOperatorInteraction,
    globals(),
    only_for=only_for,
)
instantiate_device_type_tests(
    TestFunctionalize,
    globals(),
    only_for=only_for,
)
instantiate_device_type_tests(
    TestAutogradFunction,
    globals(),
    only_for=only_for,
)
instantiate_device_type_tests(
    TestAutogradFunctionVmapAPI,
    globals(),
    only_for=only_for,
)
instantiate_device_type_tests(
    TestHelpers,
    globals(),
    only_for=only_for,
)
instantiate_parametrized_tests(
    TestMakeFunctional,
)

if __name__ == '__main__':
    run_tests()<|MERGE_RESOLUTION|>--- conflicted
+++ resolved
@@ -48,6 +48,7 @@
 import numpy as np
 
 from torch.utils._pytree import tree_flatten, tree_unflatten, tree_map
+from contextlib import nullcontext
 
 USE_TORCHVISION = False
 try:
@@ -1355,10 +1356,6 @@
         # TODO: Check if the rtol is a problem
         self.assertEqual(result, expected, atol=0, rtol=5e-4)
 
-<<<<<<< HEAD
-    @parametrize('with_pytree', [True, False])
-    def test_per_sample_grads_embeddingnet(self, device, with_pytree):
-=======
     def _compare_expected_and_result(self, expected, result, mechanism):
         if mechanism == "make_functional":
             expected = zip(*expected)
@@ -1367,16 +1364,15 @@
                 # TODO: Check if the rtol is a problem
                 self.assertEqual(r, e, atol=0, rtol=1e-3)
         else:
-            assert mechanism == "functional_call"
+            assert mechanism == "functional_call" or mechanism == "pytree"
             expected = {k: tuple(d[k] for d in expected) for k, v in expected[0].items()}
             expected = {k: torch.stack(shards) for k, shards in expected.items()}
             for key in result:
                 # TODO: Check if the rtol is a problem
                 self.assertEqual(result[key], expected[key], atol=0, rtol=1e-3)
 
-    @parametrize("mechanism", ["make_functional", "functional_call"])
+    @parametrize("mechanism", ["make_functional", "functional_call", "pytree"])
     def test_per_sample_grads_embeddingnet(self, device, mechanism):
->>>>>>> a17966cc
         class SampleNet(nn.Module):
             def __init__(self, vocab_size: int):
                 super().__init__()
@@ -1407,46 +1403,26 @@
         net = SampleNet(vocab_size).to(device=device)
         criterion = nn.CrossEntropyLoss()
 
-        net_func, weights = _get_weights_and_functional_call(net, mechanism)
+        if mechanism == "pytree":
+            weights = [i for i in net.parameters()]
+        else:
+            net_func, weights = _get_weights_and_functional_call(net, mechanism)
 
         # net_info is the net itself when using pytrees and just the weights when we aren't
         def compute_loss(net_info, data, target):
-            if with_pytree:
+            if mechanism == "pytree":
                 output = net_info(data)
             else:
-                output = net_func(weights, data)
+                output = net_func(net_info, data)
             result = criterion(output, target)
             return result
 
-<<<<<<< HEAD
-        if with_pytree:
-            with modules_as_pytrees():
-                result = vmap(partial(grad(compute_loss), net))(data, targets)
-                expected_in = [grad(compute_loss)(net, data[i], targets[i]) for i in range(64)]
-                expected = {}
-                for key in expected_in[0]:
-                    expected[key] = torch.stack([shard[key] for shard in expected_in])
-                iterator = result
-        else:
-            result = vmap(partial(grad(compute_loss), weights))(data, targets)
-            expected = [grad(compute_loss)(weights, data[i], targets[i]) for i in range(64)]
-            expected = zip(*expected)
-            expected = tuple(torch.stack(shards) for shards in expected)
-            iterator = zip(result, expected)
-
-        for i in iterator:
-            if with_pytree:
-                r, e = result[i], expected[i]
-            else:
-                r, e = i
-
-            # TODO: Check if the rtol is a problem
-            self.assertEqual(r, e, atol=0, rtol=1e-3)
-=======
-        expected = [grad(compute_loss)(weights, data[i], targets[i]) for i in range(64)]
-        result = vmap(partial(grad(compute_loss), weights))(data, targets)
+        net_info = net if mechanism == "pytree" else weights
+
+        with modules_as_pytrees() if mechanism == "pytree" else nullcontext():
+            expected = [grad(compute_loss)(net_info, data[i], targets[i]) for i in range(64)]
+            result = vmap(partial(grad(compute_loss), net_info))(data, targets)
         self._compare_expected_and_result(expected, result, mechanism)
->>>>>>> a17966cc
 
     def test_log_softmax(self, device):
         x = torch.randn(3, 5, device=device)
@@ -3149,19 +3125,6 @@
         for param in params:
             self.assertEqual(param.requires_grad, not disable_autograd_tracking)
 
-<<<<<<< HEAD
-    def _check_tied_names_same_weight(self, tied_sets, result, expected):
-        def get_elem(dict, tied_names):
-            # used to get values when the dictionary is going to be one of a set of names (from weight tying)
-            out = tuple(dict[name] for name in tied_names if name in dict)
-            assert len(out) == 1
-            return out
-
-        for tied_names in tied_sets:
-            self.assertEqual(get_elem(result, tied_names), get_elem(expected, tied_names))
-
-    def _parameter_tying_grad_model(self, for_pytree):
-=======
     @parametrize('detach_params', [True, False])
     def test_using_detach_functional_call(self, detach_params):
         class Foo(nn.Module):
@@ -3185,8 +3148,17 @@
         out = functional_call(mod, d, x)
         self.assertEqual(out.grad_fn is None, detach_params)
 
-    def test_parameter_tying_grad(self):
->>>>>>> a17966cc
+    def _check_tied_names_same_weight(self, tied_sets, result, expected):
+        def get_elem(dict, tied_names):
+            # used to get values when the dictionary is going to be one of a set of names (from weight tying)
+            out = tuple(dict[name] for name in tied_names if name in dict)
+            assert len(out) == 1
+            return out
+
+        for tied_names in tied_sets:
+            self.assertEqual(get_elem(result, tied_names), get_elem(expected, tied_names))
+
+    def _parameter_tying_grad_model(self, for_pytree):
         class Foo(nn.Module):
             def __init__(self):
                 super().__init__()
@@ -3577,14 +3549,9 @@
 
         self.assertEqual(result_grads, expected_grads)
 
-    @parametrize('mechanism', ["make_functional", "functional_call"])
+    @parametrize('mechanism', ["make_functional", "functional_call", "pytree"])
     @parametrize('originally_track_running_stats', [True, False])
-<<<<<<< HEAD
-    @parametrize('with_pytree', [True, False])
-    def test_update_batch_norm(self, device, originally_track_running_stats, with_pytree):
-=======
     def test_update_batch_norm(self, device, originally_track_running_stats, mechanism):
->>>>>>> a17966cc
         dtype = torch.double
         inplace_relu = False
         classes = 5
@@ -3598,17 +3565,14 @@
 
         replace_all_batch_norm_modules_(net)
         transformed_net = net
-<<<<<<< HEAD
-=======
-        fnet, params, buffers = _get_weights_and_functional_call_with_buffers(transformed_net, mechanism)
->>>>>>> a17966cc
+        
         criterion = nn.CrossEntropyLoss()
 
-        if with_pytree:
+        if mechanism == "pytree":
             def compute_loss(x, y, net):
                 return criterion(net(x), y)
         else:
-            fnet, params, buffers = make_functional_with_buffers(transformed_net)
+            fnet, params, buffers = _get_weights_and_functional_call_with_buffers(transformed_net, mechanism)
 
             def compute_loss(x, y, params, buffers):
                 return criterion(fnet(params, buffers, x), y)
@@ -3618,37 +3582,28 @@
         y = torch.randint(0, classes, (num_batches, 1), device=device)
 
         # compute some per sample grads with, then without vmap + grad
-        if with_pytree:
+        if mechanism == "pytree":
             with modules_as_pytrees():
                 result_grads = vmap(grad(compute_loss, argnums=2), in_dims=(0, 0, None))(x, y, transformed_net)
                 out = partial(compute_loss, net=transformed_net)
                 named_params = {k: v for k, v in transformed_net.named_parameters()}
-                params = named_params.values()
+                flat_params = named_params.values()
         else:
             result_grads = vmap(grad(compute_loss, argnums=2), in_dims=(0, 0, None, None))(x, y, params, buffers)
-            fnet, params, buffers = make_functional_with_buffers(transformed_net)
+            fnet, params, buffers = _get_weights_and_functional_call_with_buffers(transformed_net, mechanism)
+            flat_params, spec = tree_flatten(params)
             out = partial(compute_loss, params=params, buffers=buffers)
 
-<<<<<<< HEAD
         expected_grads = [
-            torch.autograd.grad(out(x[i], y[i]), params)
+            torch.autograd.grad(out(x[i], y[i]), flat_params)
             for i in range(num_batches)
         ]
         expected_grads = [torch.stack(shards) for shards in zip(*expected_grads)]
-        if with_pytree:
+
+        if mechanism == "pytree":
             expected_grads = {k: v for k, v in zip(named_params.keys(), expected_grads)}
-=======
-        # compute some per sample grads without vmap + grad
-        fnet, params, buffers = _get_weights_and_functional_call_with_buffers(transformed_net, mechanism)
-        flat_params, spec = tree_flatten(params)
-        expected_grads = [
-            torch.autograd.grad(compute_loss(x[i], y[i], params, buffers), flat_params)
-            for i in range(num_batches)
-        ]
-        expected_grads = [torch.stack(shards) for shards in zip(*expected_grads)]
-        expected_grads = tree_unflatten(expected_grads, spec)
->>>>>>> a17966cc
-
+        else:
+            expected_grads = tree_unflatten(expected_grads, spec)
         self.assertEqual(result_grads, expected_grads)
 
     @parametrize('jac', ['jacfwd', 'jacrev'])
@@ -3872,21 +3827,15 @@
                             tuple(weight[1] for weight in result_weights))
 
     @unittest.skipIf(not USE_TORCHVISION, "test requires torchvision")
-<<<<<<< HEAD
-    @parametrize('with_pytree', [True, False])
-    def test_resnet18_per_sample_grads(self, device, with_pytree):
-=======
-    @parametrize('mechanism', ["make_functional", "functional_call"])
+    @parametrize('mechanism', ["make_functional", "functional_call", "pytree"])
     def test_resnet18_per_sample_grads(self, device, mechanism):
->>>>>>> a17966cc
         import torchvision.models as models
         model = models.__dict__['resnet18'](
             pretrained=False, norm_layer=(lambda c: nn.GroupNorm(min(32, c), c))
         ).to(device)
         criterion = nn.CrossEntropyLoss(reduction='sum')  # avoid cross batch reductions for for loop comparison
 
-<<<<<<< HEAD
-        if with_pytree:
+        if mechanism == "pytree":
             def compute_loss(net, image, target):
                 image = image.unsqueeze(0)
                 target = target.unsqueeze(0)
@@ -3894,10 +3843,7 @@
                 loss = criterion(output, targets)
                 return loss
         else:
-            func_model, weights = make_functional(model)
-=======
-        func_model, weights = _get_weights_and_functional_call(model, mechanism)
->>>>>>> a17966cc
+            func_model, weights = _get_weights_and_functional_call(model, mechanism)
 
             def compute_loss(weights, image, target):
                 image = image.unsqueeze(0)
@@ -3910,9 +3856,16 @@
         images = torch.randn(batch_size, 3, 32, 32, device=device)
         targets = torch.randint(0, 10, (batch_size,), device=device)
 
-<<<<<<< HEAD
+        result_grads = vmap(grad(compute_loss), in_dims=(None, 0, 0))(weights, images, targets)
+
+        flat_weights, spec = tree_flatten(weights)
+        expected_grads = [
+            torch.autograd.grad(compute_loss(weights, images[i], targets[i]), flat_weights)
+            for i in range(batch_size)
+        ]
+
         vmap_func = vmap(grad(compute_loss), in_dims=(None, 0, 0))
-        if with_pytree:
+        if mechanism == "pytree":
             with modules_as_pytrees():
                 result_grads = vmap_func(model, images, targets)
                 names, weights = zip(*model.named_parameters())
@@ -3923,19 +3876,11 @@
                 result_grads = [result_grads[i] for i in names]
         else:
             result_grads = vmap_func(weights, images, targets)
+            flat_weights, spec = tree_flatten(weights)
             expected_grads = [
                 torch.autograd.grad(compute_loss(weights, images[i], targets[i]), weights)
                 for i in range(batch_size)
             ]
-=======
-        result_grads = vmap(grad(compute_loss), in_dims=(None, 0, 0))(weights, images, targets)
-
-        flat_weights, spec = tree_flatten(weights)
-        expected_grads = [
-            torch.autograd.grad(compute_loss(weights, images[i], targets[i]), flat_weights)
-            for i in range(batch_size)
-        ]
->>>>>>> a17966cc
         expected_grads = [torch.stack(shards) for shards in zip(*expected_grads)]
         expected_grads = tree_unflatten(expected_grads, spec)
 
