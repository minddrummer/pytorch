# Owner(s): ["module: dynamo"]
import operator
from enum import Enum
from typing import Dict, List

import torch

import torch._dynamo.test_case
import torch._dynamo.testing
from functorch.experimental.control_flow import cond
from torch._dynamo import config
from torch.fx.experimental.proxy_tensor import make_fx


class ExportTests(torch._dynamo.test_case.TestCase):
    # TODO(voz): Refactor to a shared test function.
    # The tests in this file are a little redundant,
    # They all take a func, run it with eager, then export it, then compare
    def test_export(self):
        def pre_attention_state_ops(input, mems, state):
            lc_key = state[0]
            lc_val = state[1]
            bar = []
            for i in range(0, 4):
                bar2 = []
                for j in range(0, 3):
                    bar2.append(
                        lc_key + lc_val + torch.tensor([0.1, 0.25, 0.4, 0.5, 0.1])
                    )
                bar.append(bar2)

            return bar

        def func():
            mems = torch.tensor([[[1.8364, 0.2724, -1.4917, -0.4367, 0.8640]]])
            state = [
                torch.tensor([[[1.0517, 0.3848, -0.6472, 0.0823, 0.9116]]]),
                torch.tensor([[[1.0517, 0.3848, -0.6472, 0.0823, 0.9116]]]),
            ]
            i = torch.tensor(
                [
                    [0.0313, -0.1487, -0.3846, -0.5321],
                    [-1.7073, 1.3331, -0.0890, -1.4935],
                    [-0.8314, -0.1862, -0.5935, 1.5232],
                ]
            )
            return pre_attention_state_ops(i, mems, state)

        opt_func = torch._dynamo.optimize("eager", nopython=True)(func)
        real_result = opt_func()

        torch._dynamo.reset()

        exported = torch._dynamo.export(func)
        out_graph = exported[0]

        dynamo_result = out_graph()
        self.assertTrue(torch._dynamo.utils.same(real_result, dynamo_result))

    def test_export_mismatched_out(self):
        def func(x):
            y = x + 1
            return ([x, x], (y, y))

        opt_func = torch._dynamo.optimize("eager", nopython=True)(func)
        real_result = opt_func(torch.tensor([[[1.3737, 0.1]]]))

        torch._dynamo.reset()

        exported = torch._dynamo.export(func, torch.tensor([[[1.3737, 0.1]]]))
        out_graph = exported[0]

        dynamo_result = out_graph(torch.tensor([[[1.3737, 0.1]]]))

        self.assertTrue(torch._dynamo.utils.same(real_result, dynamo_result))

    @config.patch(dynamic_shapes=True)
    def test_export_shape_control_flow_1(self):
        def func(x):
            if x.shape[0] > 10:
                return x.cos()
            return x.sin()

        opt_func = torch._dynamo.optimize("eager")(func)
        real_result = opt_func(torch.ones(6, 4))

        torch._dynamo.reset()

        exported = torch._dynamo.export(func, torch.ones(6, 4))
        out_graph, out_guards = exported

        dynamo_result = out_graph(torch.ones(6, 4))

        from torch._guards import GuardSource

        self.assertTrue(torch._dynamo.utils.same(real_result, dynamo_result))
        hit = False
        for guard in out_guards:
            if guard.source == GuardSource.SHAPE_ENV:
                hit = True
                self.assertTrue("x.size()[0] <= 10" in guard.code_list[0])

        self.assertTrue(hit)

    def test_export_control_flow_with_getattr(self):
        class Animal(Enum):
            COW = "moo"

        class MyModule(torch.nn.Module):
            def __init__(self, a):
                super().__init__()
                self.a = a

            def forward(self, x):
                if self.a == Animal.COW.value:
                    return x * x
                else:
                    raise ValueError("bad")

        module = MyModule("moo")
        input = (torch.ones(4, 3),)
        resA = module(*input)
        graph, _ = torch._dynamo.export(module, *input)
        resB = graph(*input)
        self.assertTrue(torch._dynamo.utils.same(resA, resB))

    def test_export_graph_bypass(self):
        inp = [
            torch.tensor([0.1, 0.1]),
            torch.tensor([0.2, 0.2]),
            torch.tensor([0.3, 0.3]),
        ]

        def func(x):
            first = x[2]
            second = x[2]
            return first * second

        opt_func = torch._dynamo.optimize("eager", nopython=True)(func)
        real_result = opt_func(inp)

        torch._dynamo.reset()

        exported = torch._dynamo.export(func, inp)
        out_graph = exported[0]

        dynamo_result = out_graph(inp)

        self.assertTrue(torch._dynamo.utils.same(real_result, dynamo_result))

    def test_list_unpack(self):
        inp = [
            torch.tensor([0.1, 0.1]),
            torch.tensor([0.2, 0.2]),
            torch.tensor([0.3, 0.3]),
        ]

        def func(x):
            first = x[2]
            second = x[2]
            return x[0], first * second, x[1], x[2]

        opt_func = torch._dynamo.optimize("eager", nopython=True)(func)
        real_result = opt_func(inp)

        torch._dynamo.reset()

        exported = torch._dynamo.export(func, inp)
        out_graph = exported[0]

        dynamo_result = out_graph(inp)

        self.assertTrue(torch._dynamo.utils.same(real_result, dynamo_result))

    def test_export_mismatched_out_2(self):
        def func(x):
            y = x + 1
            return ([x, x], (y, y))

        opt_func = torch._dynamo.optimize("eager", nopython=True)(func)
        real_result = opt_func(torch.tensor([[[1.3737, 0.1]]]))

        torch._dynamo.reset()

        exported = torch._dynamo.export(func, torch.tensor([[[1.3737, 0.1]]]))
        out_graph = exported[0]

        dynamo_result = out_graph(torch.tensor([[[1.3737, 0.1]]]))

        self.assertTrue(torch._dynamo.utils.same(real_result, dynamo_result))

    def test_export_graph_with_list(self):
        inp = [
            torch.tensor([0.1, 0.1]),
            torch.tensor([0.2, 0.2]),
            torch.tensor([0.3, 0.3]),
            torch.tensor([0.4, 0.4]),
        ]

        def func(x):
            first = x[2]
            second = x[2]
            return first * second, x

        opt_func = torch._dynamo.optimize("eager", nopython=True)(func)
        real_result = opt_func(inp)

        torch._dynamo.reset()

        exported = torch._dynamo.export(func, inp)
        out_graph = exported[0]

        dynamo_result = out_graph(inp)

        self.assertTrue(torch._dynamo.utils.same(real_result, dynamo_result))

    def test_export_graph_with_complex_reorder(self):
        inp = [
            torch.tensor([0.1, 0.1]),
            torch.tensor([0.2, 0.2]),
            torch.tensor([0.3, 0.3]),
            torch.tensor([0.4, 0.4]),
        ]

        def func(x):
            first = x[0]
            second = x[1]
            third = x[2]
            return third, first, second, first * second, first * third

        opt_func = torch._dynamo.optimize("eager", nopython=True)(func)
        real_result = opt_func(inp)

        torch._dynamo.reset()

        exported = torch._dynamo.export(func, inp)
        out_graph = exported[0]

        dynamo_result = out_graph(inp)

        self.assertTrue(torch._dynamo.utils.same(real_result, dynamo_result))

    def test_dupes(self):
        inp = torch.tensor([0.1, 0.1])

        def func(x):
            y = x + 1
            return y, y

        opt_func = torch._dynamo.optimize("eager", nopython=True)(func)
        real_result = opt_func(inp)

        torch._dynamo.reset()

        exported = torch._dynamo.export(func, inp)
        out_graph = exported[0]

        dynamo_result = out_graph(inp)

        self.assertTrue(torch._dynamo.utils.same(real_result, dynamo_result))

    def test_dupes_2(self):
        inp = torch.tensor([0.1, 0.1])

        def func(x):
            y = x + 1
            return y, y

        opt_func = torch._dynamo.optimize("eager", nopython=True)(func)
        real_result = opt_func(inp)

        torch._dynamo.reset()

        exported = torch._dynamo.export(func, inp)
        out_graph = exported[0]

        dynamo_result = out_graph(inp)

        self.assertTrue(torch._dynamo.utils.same(real_result, dynamo_result))

    def test_dupes_and_bypass(self):
        inp = torch.tensor([0.1, 0.1])
        inp2 = torch.tensor([0.4, 0.4])
        inps = [inp, inp2]

        def func(x, z):
            y = x + 1
            return y, y, z

        opt_func = torch._dynamo.optimize("eager", nopython=True)(func)
        real_result = opt_func(*inps)

        torch._dynamo.reset()

        exported = torch._dynamo.export(func, *inps)
        out_graph = exported[0]

        dynamo_result = out_graph(*inps)

        self.assertTrue(torch._dynamo.utils.same(real_result, dynamo_result))

    def test_dupes_and_bypass_with_non_tensor_arg(self):
        inp = torch.tensor([0.1, 0.1])
        inp2 = torch.tensor([0.1, 0.1])
        inp3 = 4
        inps = [inp, inp2, inp3]

        def func(x, z, k):
            y = x + k
            return y, y, z

        opt_func = torch._dynamo.optimize("eager", nopython=True)(func)
        real_result = opt_func(*inps)

        torch._dynamo.reset()

        exported = torch._dynamo.export(func, *inps)
        out_graph = exported[0]

        dynamo_result = out_graph(*inps)

        self.assertTrue(torch._dynamo.utils.same(real_result, dynamo_result))

    def test_dupes_and_bypass_reorder_with_non_tensor_arg(self):
        inp = torch.tensor([0.1, 0.1])
        inp2 = torch.tensor([0.1, 0.1])
        inp3 = 4
        inps = [inp, inp2, inp3]

        def func(x, z, k):
            y = x + k
            return z, y, y

        opt_func = torch._dynamo.optimize("eager", nopython=True)(func)
        real_result = opt_func(*inps)

        torch._dynamo.reset()

        exported = torch._dynamo.export(func, *inps)
        out_graph = exported[0]

        dynamo_result = out_graph(*inps)

        self.assertTrue(torch._dynamo.utils.same(real_result, dynamo_result))

<<<<<<< HEAD
    @config.patch(capture_scalar_outputs=True)
=======
    @patch.object(torch._dynamo.config, "dynamic_shapes", True)
    @patch.object(torch._dynamo.config, "capture_scalar_outputs", True)
>>>>>>> a9bebc91
    def test_dupes_and_bypass_with_non_tensor_output(self):
        inp = torch.tensor([0.1, 0.1])
        inp2 = torch.tensor([0.1, 0.1])
        inp3 = 4
        inps = [inp, inp2, inp3]

        def func(x, z, k):
            y = x + k
            return y[0].item(), y, z

        opt_func = torch._dynamo.optimize("eager", nopython=True)(func)
        real_result = opt_func(*inps)

        torch._dynamo.reset()

        exported = torch._dynamo.export(func, *inps)
        out_graph = exported[0]

        dynamo_result = out_graph(*inps)

        self.assertTrue(torch._dynamo.utils.same(real_result, dynamo_result))

    def test_zeroes_in_and_out_different_shape_on_test(self):
        inp = torch.zeros(10)
        inp2 = torch.zeros(10)
        inp3 = torch.zeros(10)
        inps = [inp, inp2, inp3]

        inps_rand = [torch.randn(10), torch.randn(10), torch.randn(10)]

        def func(a, b, c):
            return [[a], [b, c], [a + b], [[c + c]]]

        opt_func = torch._dynamo.optimize("eager", nopython=True)(func)
        real_result = opt_func(*inps_rand)

        torch._dynamo.reset()

        exported = torch._dynamo.export(func, *inps)
        out_graph = exported[0]

        dynamo_result = out_graph(*inps_rand)

        self.assertTrue(torch._dynamo.utils.same(real_result, dynamo_result))

<<<<<<< HEAD
    @config.patch(capture_scalar_outputs=True)
=======
    @patch.object(torch._dynamo.config, "dynamic_shapes", True)
    @patch.object(torch._dynamo.config, "capture_scalar_outputs", True)
>>>>>>> a9bebc91
    def test_zeroes_in_new_shape_scalar_out(self):
        inp = torch.zeros(10)
        inp2 = torch.zeros(10)
        inp3 = torch.zeros(10)
        inps = [inp, inp2, inp3]

        inps_rand = [torch.randn(10), torch.randn(10), torch.randn(10)]

        def func(a, b, c):
            return a[0].item() + b[0].item() + c[0].item()

        opt_func = torch._dynamo.optimize("eager", nopython=True)(func)
        real_result = opt_func(*inps_rand)

        torch._dynamo.reset()

        exported = torch._dynamo.export(func, *inps)
        out_graph = exported[0]

        dynamo_result = out_graph(*inps_rand)

        self.assertTrue(torch._dynamo.utils.same(real_result, dynamo_result))

<<<<<<< HEAD
    @config.patch(capture_scalar_outputs=True)
=======
    @patch.object(torch._dynamo.config, "dynamic_shapes", True)
    @patch.object(torch._dynamo.config, "capture_scalar_outputs", True)
>>>>>>> a9bebc91
    def test_zeroes_in_new_shape_scalar_out_permute(self):
        inp = torch.zeros(10)
        inp2 = torch.zeros(10)
        inp3 = torch.zeros(10)
        inps = [inp, inp2, inp3]

        inps_rand = [torch.randn(10), torch.randn(10), torch.randn(10)]

        def func(a, b, c):
            return b[0].item() + c[0].item() + a[0].item() + a[0].item()

        opt_func = torch._dynamo.optimize("eager", nopython=True)(func)
        real_result = opt_func(*inps_rand)

        torch._dynamo.reset()

        exported = torch._dynamo.export(func, *inps)
        out_graph = exported[0]

        dynamo_result = out_graph(*inps_rand)

        self.assertTrue(torch._dynamo.utils.same(real_result, dynamo_result))

<<<<<<< HEAD
    @config.patch(capture_scalar_outputs=True)
=======
    @patch.object(torch._dynamo.config, "dynamic_shapes", True)
    @patch.object(torch._dynamo.config, "capture_scalar_outputs", True)
>>>>>>> a9bebc91
    def test_zeroes_in_new_shape_scalar_out_permute_dupe_and_bypass(self):
        inp = torch.zeros(10)
        inp2 = torch.zeros(10)
        inp3 = torch.zeros(10)
        inps = [inp, inp2, inp3]

        inps_rand = [torch.randn(10), torch.randn(10), torch.randn(10)]

        def func(a, b, c):
            return a, b[0].item() + c[0].item() + a[0].item() + a[0].item(), a

        opt_func = torch._dynamo.optimize("eager", nopython=True)(func)
        real_result = opt_func(*inps_rand)

        torch._dynamo.reset()

        exported = torch._dynamo.export(func, *inps)
        out_graph = exported[0]

        dynamo_result = out_graph(*inps_rand)

        self.assertTrue(torch._dynamo.utils.same(real_result, dynamo_result))

    def test_func_return(self):
        inp = torch.zeros(10)
        inp2 = torch.zeros(10)
        inp3 = torch.zeros(10)
        inps = [inp, inp2, inp3]

        inps_rand = [torch.randn(10), torch.randn(10), torch.randn(10)]

        def func(a, b, c):
            x = a + b + c

            def func2(y):
                return x * y

            return func2(x)

        opt_func = torch._dynamo.optimize("eager", nopython=True)(func)
        real_result = opt_func(*inps_rand)

        torch._dynamo.reset()

        exported = torch._dynamo.export(func, *inps)
        out_graph = exported[0]

        dynamo_result = out_graph(*inps_rand)

        self.assertTrue(torch._dynamo.utils.same(real_result, dynamo_result))

    def test_dict_return(self):
        inp = torch.zeros(10)
        inp2 = torch.zeros(10)
        inp3 = torch.zeros(10)
        inps = [inp, inp2, inp3]

        inps_rand = [torch.randn(10), torch.randn(10), torch.randn(10)]

        def func(a, b, c):
            x = a + b + c
            return {"a": x}

        opt_func = torch._dynamo.optimize("eager", nopython=True)(func)
        real_result = opt_func(*inps_rand)

        torch._dynamo.reset()

        exported = torch._dynamo.export(func, *inps)
        out_graph = exported[0]

        dynamo_result = out_graph(*inps_rand)

        self.assertTrue(torch._dynamo.utils.same(real_result, dynamo_result))

    def test_export_with_aten_graph(self):
        def pre_attention_state_ops(input, mems, state):
            lc_key = state[0]
            lc_val = state[1]
            bar = []
            for i in range(0, 4):
                bar2 = []
                for j in range(0, 3):
                    bar2.append(
                        lc_key + lc_val + torch.tensor([0.1, 0.25, 0.4, 0.5, 0.1])
                    )
                bar.append(bar2)

            return bar

        def func():
            mems = torch.tensor([[[1.8364, 0.2724, -1.4917, -0.4367, 0.8640]]])
            state = [
                torch.tensor([[[1.0517, 0.3848, -0.6472, 0.0823, 0.9116]]]),
                torch.tensor([[[1.0517, 0.3848, -0.6472, 0.0823, 0.9116]]]),
            ]
            i = torch.tensor(
                [
                    [0.0313, -0.1487, -0.3846, -0.5321],
                    [-1.7073, 1.3331, -0.0890, -1.4935],
                    [-0.8314, -0.1862, -0.5935, 1.5232],
                ]
            )
            return pre_attention_state_ops(i, mems, state)

        opt_func = torch._dynamo.optimize("eager", nopython=True)(func)
        real_result = opt_func()

        torch._dynamo.reset()

        exported = torch._dynamo.export(func, aten_graph=True)
        out_graph = exported[0]

        dynamo_result = out_graph()
        self.assertTrue(torch._dynamo.utils.same(real_result, dynamo_result))

    def test_export_mismatched_out_with_aten_graph(self):
        def func(x):
            y = x + 1
            return ([x, x], (y, y))

        opt_func = torch._dynamo.optimize("eager", nopython=True)(func)
        real_result = opt_func(torch.tensor([[[1.3737, 0.1]]]))

        torch._dynamo.reset()

        exported = torch._dynamo.export(
            func, torch.tensor([[[1.3737, 0.1]]]), aten_graph=True
        )
        out_graph = exported[0]

        dynamo_result = out_graph(torch.tensor([[[1.3737, 0.1]]]))

        self.assertTrue(torch._dynamo.utils.same(real_result, dynamo_result))

    def test_export_graph_bypass_with_aten_graph(self):
        inp = [
            torch.tensor([0.1, 0.1]),
            torch.tensor([0.2, 0.2]),
            torch.tensor([0.3, 0.3]),
        ]

        def func(x):
            first = x[2]
            second = x[2]
            return first * second

        opt_func = torch._dynamo.optimize("eager", nopython=True)(func)
        real_result = opt_func(inp)

        torch._dynamo.reset()

        exported = torch._dynamo.export(func, inp, aten_graph=True)
        out_graph = exported[0]

        dynamo_result = out_graph(inp)

        self.assertTrue(torch._dynamo.utils.same(real_result, dynamo_result))

    def test_list_unpack_with_aten_graph(self):
        inp = [
            torch.tensor([0.1, 0.1]),
            torch.tensor([0.2, 0.2]),
            torch.tensor([0.3, 0.3]),
        ]

        def func(x):
            first = x[2]
            second = x[2]
            return x[0], first * second, x[1], x[2]

        opt_func = torch._dynamo.optimize("eager", nopython=True)(func)
        real_result = opt_func(inp)

        torch._dynamo.reset()

        exported = torch._dynamo.export(func, inp, aten_graph=True)
        out_graph = exported[0]

        dynamo_result = out_graph(inp)

        self.assertTrue(torch._dynamo.utils.same(real_result, dynamo_result))

    def test_export_mismatched_out_2_with_aten_graph(self):
        def func(x):
            y = x + 1
            return ([x, x], (y, y))

        opt_func = torch._dynamo.optimize("eager", nopython=True)(func)
        real_result = opt_func(torch.tensor([[[1.3737, 0.1]]]))

        torch._dynamo.reset()

        exported = torch._dynamo.export(
            func, torch.tensor([[[1.3737, 0.1]]]), aten_graph=True
        )
        out_graph = exported[0]

        dynamo_result = out_graph(torch.tensor([[[1.3737, 0.1]]]))

        self.assertTrue(torch._dynamo.utils.same(real_result, dynamo_result))

    def test_export_graph_with_list_with_aten_graph(self):
        inp = [
            torch.tensor([0.1, 0.1]),
            torch.tensor([0.2, 0.2]),
            torch.tensor([0.3, 0.3]),
            torch.tensor([0.4, 0.4]),
        ]

        def func(x):
            first = x[2]
            second = x[2]
            return first * second, x

        opt_func = torch._dynamo.optimize("eager", nopython=True)(func)
        real_result = opt_func(inp)

        torch._dynamo.reset()

        exported = torch._dynamo.export(func, inp, aten_graph=True)
        out_graph = exported[0]

        dynamo_result = out_graph(inp)

        self.assertTrue(torch._dynamo.utils.same(real_result, dynamo_result))

    def test_export_graph_with_complex_reorder_with_aten_graph(self):
        inp = [
            torch.tensor([0.1, 0.1]),
            torch.tensor([0.2, 0.2]),
            torch.tensor([0.3, 0.3]),
            torch.tensor([0.4, 0.4]),
        ]

        def func(x):
            first = x[0]
            second = x[1]
            third = x[2]
            return third, first, second, first * second, first * third

        opt_func = torch._dynamo.optimize("eager", nopython=True)(func)
        real_result = opt_func(inp)

        torch._dynamo.reset()

        exported = torch._dynamo.export(func, inp, aten_graph=True)
        out_graph = exported[0]

        dynamo_result = out_graph(inp)

        self.assertTrue(torch._dynamo.utils.same(real_result, dynamo_result))

    def test_dupes_with_aten_graph(self):
        inp = torch.tensor([0.1, 0.1])

        def func(x):
            y = x + 1
            return y, y

        opt_func = torch._dynamo.optimize("eager", nopython=True)(func)
        real_result = opt_func(inp)

        torch._dynamo.reset()

        exported = torch._dynamo.export(func, inp, aten_graph=True)
        out_graph = exported[0]

        dynamo_result = out_graph(inp)

        self.assertTrue(torch._dynamo.utils.same(real_result, dynamo_result))

    def test_dupes_2_with_aten_graph(self):
        inp = torch.tensor([0.1, 0.1])

        def func(x):
            y = x + 1
            return y, y

        opt_func = torch._dynamo.optimize("eager", nopython=True)(func)
        real_result = opt_func(inp)

        torch._dynamo.reset()

        exported = torch._dynamo.export(func, inp, aten_graph=True)
        out_graph = exported[0]

        dynamo_result = out_graph(inp)

        self.assertTrue(torch._dynamo.utils.same(real_result, dynamo_result))

    def test_dupes_and_bypass_with_aten_graph(self):
        inp = torch.tensor([0.1, 0.1])
        inp2 = torch.tensor([0.4, 0.4])
        inps = [inp, inp2]

        def func(x, z):
            y = x + 1
            return y, y, z

        opt_func = torch._dynamo.optimize("eager", nopython=True)(func)
        real_result = opt_func(*inps)

        torch._dynamo.reset()

        exported = torch._dynamo.export(func, *inps, aten_graph=True)
        out_graph = exported[0]

        dynamo_result = out_graph(*inps)

        self.assertTrue(torch._dynamo.utils.same(real_result, dynamo_result))

    def test_dupes_and_bypass_with_non_tensor_arg_with_aten_graph(self):
        inp = torch.tensor([0.1, 0.1])
        inp2 = torch.tensor([0.1, 0.1])
        inp3 = 4
        inps = [inp, inp2, inp3]

        def func(x, z, k):
            y = x + k
            return y, y, z

        opt_func = torch._dynamo.optimize("eager", nopython=True)(func)
        real_result = opt_func(*inps)

        torch._dynamo.reset()

        exported = torch._dynamo.export(func, *inps, aten_graph=True)
        out_graph = exported[0]

        dynamo_result = out_graph(*inps)

        self.assertTrue(torch._dynamo.utils.same(real_result, dynamo_result))

    def test_dupes_and_bypass_reorder_with_non_tensor_arg_with_aten_graph(self):
        inp = torch.tensor([0.1, 0.1])
        inp2 = torch.tensor([0.1, 0.1])
        inp3 = 4
        inps = [inp, inp2, inp3]

        def func(x, z, k):
            y = x + k
            return z, y, y

        opt_func = torch._dynamo.optimize("eager", nopython=True)(func)
        real_result = opt_func(*inps)

        torch._dynamo.reset()

        exported = torch._dynamo.export(func, *inps, aten_graph=True)
        out_graph = exported[0]

        dynamo_result = out_graph(*inps)

        self.assertTrue(torch._dynamo.utils.same(real_result, dynamo_result))

<<<<<<< HEAD
    @config.patch(capture_scalar_outputs=True)
=======
    @patch.object(torch._dynamo.config, "dynamic_shapes", True)
    @patch.object(torch._dynamo.config, "capture_scalar_outputs", True)
>>>>>>> a9bebc91
    def test_dupes_and_bypass_with_non_tensor_output_with_aten_graph(self):
        inp = torch.tensor([0.1, 0.1])
        inp2 = torch.tensor([0.1, 0.1])
        inp3 = 4
        inps = [inp, inp2, inp3]

        def func(x, z, k):
            y = x + k
            return y[0].item(), y, z

        opt_func = torch._dynamo.optimize("eager", nopython=True)(func)
        real_result = opt_func(*inps)

        torch._dynamo.reset()

        exported = torch._dynamo.export(func, *inps)
        out_graph = exported[0]

        dynamo_result = out_graph(*inps)

        self.assertTrue(torch._dynamo.utils.same(real_result, dynamo_result))

    def test_zeroes_in_and_out_different_shape_on_test_with_aten_graph(self):
        inp = torch.zeros(10)
        inp2 = torch.zeros(10)
        inp3 = torch.zeros(10)
        inps = [inp, inp2, inp3]

        inps_rand = [torch.randn(10), torch.randn(10), torch.randn(10)]

        def func(a, b, c):
            return [[a], [b, c], [a + b], [[c + c]]]

        opt_func = torch._dynamo.optimize("eager", nopython=True)(func)
        real_result = opt_func(*inps_rand)

        torch._dynamo.reset()

        exported = torch._dynamo.export(func, *inps, aten_graph=True)
        out_graph = exported[0]

        dynamo_result = out_graph(*inps_rand)

        self.assertTrue(torch._dynamo.utils.same(real_result, dynamo_result))

    def test_func_return_with_aten_graph(self):
        inp = torch.zeros(10)
        inp2 = torch.zeros(10)
        inp3 = torch.zeros(10)
        inps = [inp, inp2, inp3]

        inps_rand = [torch.randn(10), torch.randn(10), torch.randn(10)]

        def func(a, b, c):
            x = a + b + c

            def func2(y):
                return x * y

            return func2(x)

        opt_func = torch._dynamo.optimize("eager", nopython=True)(func)
        real_result = opt_func(*inps_rand)

        torch._dynamo.reset()

        exported = torch._dynamo.export(func, *inps, aten_graph=True)
        out_graph = exported[0]

        dynamo_result = out_graph(*inps_rand)

        self.assertTrue(torch._dynamo.utils.same(real_result, dynamo_result))

    def test_dict_return_with_aten_graph(self):
        inp = torch.zeros(10)
        inp2 = torch.zeros(10)
        inp3 = torch.zeros(10)
        inps = [inp, inp2, inp3]

        inps_rand = [torch.randn(10), torch.randn(10), torch.randn(10)]

        def func(a, b, c):
            x = a + b + c
            return {"a": x}

        opt_func = torch._dynamo.optimize("eager", nopython=True)(func)
        real_result = opt_func(*inps_rand)

        torch._dynamo.reset()

        exported = torch._dynamo.export(func, *inps, aten_graph=True)
        out_graph = exported[0]

        dynamo_result = out_graph(*inps_rand)

        self.assertTrue(torch._dynamo.utils.same(real_result, dynamo_result))

    def test_export_with_stack_trace(self):
        inp = torch.randn(4, 4)

        class MyBlock(torch.nn.Module):
            def __init__(self):
                super().__init__()

            def forward(self, x):
                x = torch.nn.functional.linear(x, torch.randn(4, 4))
                return torch.cos(x).relu() + 1

        class MyModule(torch.nn.Module):
            def __init__(self):
                super().__init__()
                self.block = MyBlock()

            def forward(self, x):
                out = self.block(x)
                return out

        exported = torch._dynamo.export(MyModule(), inp, aten_graph=False)
        out_graph = exported[0]

        for node in out_graph.graph.nodes:
            if node.op not in {"placeholder", "output"}:
                self.assertTrue(node.stack_trace is not None)
                self.assertTrue(node.meta["nn_module_stack"] is not None)
                self.assertTrue(node.meta["source_fn"] is not None)

        torch._dynamo.reset()

        exported = torch._dynamo.export(MyModule(), inp, aten_graph=True)
        out_graph = exported[0]
        for node in out_graph.graph.nodes:
            if node.op == "call_function":
                self.assertTrue(node.stack_trace is not None)
                self.assertTrue(node.meta["nn_module_stack"] is not None)
                self.assertTrue(node.meta["source_fn"] is not None)

    def test_export_compare_optimize_with_make_fx(self):
        inp = torch.tensor([0.1, 0.1])
        linear = torch.nn.Linear(2, 2)

        def func(x):
            x = x + 1
            y = x.t()
            y = y.relu()
            y = linear(y)
            return y

        exported = torch._dynamo.export(func, inp, aten_graph=True)
        out_graph = exported[0]
        export_result = out_graph(inp)

        torch._dynamo.reset()

        def compiler(gm, sample_inputs):
            def fw(*args):
                aten_gm = make_fx(gm)(*args)
                return aten_gm(*args)

            return fw

        opt_func = torch._dynamo.optimize(compiler, nopython=True)(func)
        make_fx_result_through_backend = opt_func(inp)

        fx_g = make_fx(func)(inp)
        make_fx_result_through_direct = fx_g(inp)

        self.assertTrue(
            torch._dynamo.utils.same(make_fx_result_through_backend, export_result)
        )
        self.assertTrue(
            torch._dynamo.utils.same(make_fx_result_through_direct, export_result)
        )

    def test_export_with_constant_method_on_module(self):
        class MyModule(torch.nn.Module):
            def __init__(self):
                super().__init__()
                self.param = torch.nn.Parameter(torch.rand(4, 2))
                self.linear = torch.nn.Linear(2, 2)

            @torch._dynamo.assume_constant_result
            def helper_fn(self, x):
                return torch.nonzero(x)

            def forward(self, x):
                y = torch.sin(x)
                x = self.linear(x)
                y = self.helper_fn(x)
                return y

        module = MyModule()
        real_result = module(torch.tensor([[1.0, 0], [0, 0]]))
        module = MyModule()
        graph, _ = torch._dynamo.export(module, torch.tensor([[0.0, 0], [0, 0]]))
        result = graph(torch.tensor([[1.0, 0.0], [0, 0]]))
        self.assertTrue(torch._dynamo.utils.same(result, real_result))
        result = graph(torch.tensor([[1, 0], [0.25, 0.25]]))
        self.assertTrue(torch._dynamo.utils.same(result, real_result))

    def test_export_with_constant_method_on_module_invoke_twice(self):
        class MyModule(torch.nn.Module):
            def __init__(self):
                super().__init__()
                self.param = torch.nn.Parameter(torch.rand(4, 2))
                self.linear = torch.nn.Linear(2, 2)

            @torch._dynamo.assume_constant_result
            def helper_fn(self, x):
                return torch.nonzero(x)

            def forward(self, x):
                y = torch.sin(x)
                x = self.linear(x)
                y = self.helper_fn(x) + self.helper_fn(x)
                return y

        module = MyModule()
        real_result = module(torch.tensor([[1.0, 0], [0, 0]]))
        module = MyModule()
        graph, _ = torch._dynamo.export(module, torch.tensor([[0.0, 0], [0, 0]]))
        result = graph(torch.tensor([[1.0, 0.0], [0, 0]]))
        self.assertTrue(torch._dynamo.utils.same(result, real_result))
        result = graph(torch.tensor([[1, 0], [0.25, 0.25]]))
        self.assertTrue(torch._dynamo.utils.same(result, real_result))

    def test_export_with_constant_free_function(self):
        @torch._dynamo.assume_constant_result
        def helper_fn(x):
            return torch.nonzero(x)

        class MyModule(torch.nn.Module):
            def __init__(self):
                super().__init__()
                self.param = torch.nn.Parameter(torch.rand(4, 2))
                self.linear = torch.nn.Linear(2, 2)

            @torch._dynamo.assume_constant_result
            def helper_fn(self, x):
                return torch.nonzero(x)

            def forward(self, x):
                y = torch.sin(x)
                x = self.linear(x)
                y = helper_fn(x) + self.helper_fn(x)
                return y

        module = MyModule()
        real_result = module(torch.tensor([[1.0, 0], [0, 0]]))
        module = MyModule()
        graph, _ = torch._dynamo.export(module, torch.tensor([[0.0, 0], [0, 0]]))
        result = graph(torch.tensor([[1.0, 0.0], [0, 0]]))
        self.assertTrue(torch._dynamo.utils.same(result, real_result))
        result = graph(torch.tensor([[1, 0], [0.25, 0.25]]))
        self.assertTrue(torch._dynamo.utils.same(result, real_result))

    def test_export_with_constant_free_function_and_class_method(self):
        @torch._dynamo.assume_constant_result
        def helper_fn(x):
            return torch.nonzero(x)

        class MyModule(torch.nn.Module):
            def __init__(self):
                super().__init__()
                self.param = torch.nn.Parameter(torch.rand(4, 2))
                self.linear = torch.nn.Linear(2, 2)

            def forward(self, x):
                y = torch.sin(x)
                x = self.linear(x)
                y = helper_fn(x)
                return y

        module = MyModule()
        real_result = module(torch.tensor([[1.0, 0], [0, 0]]))
        module = MyModule()
        graph, _ = torch._dynamo.export(module, torch.tensor([[0.0, 0], [0, 0]]))
        result = graph(torch.tensor([[1.0, 0.0], [0, 0]]))
        self.assertTrue(torch._dynamo.utils.same(result, real_result))
        result = graph(torch.tensor([[1, 0], [0.25, 0.25]]))
        self.assertTrue(torch._dynamo.utils.same(result, real_result))

    def test_export_with_constant_free_function_and_class_method_multiarg(self):
        @torch._dynamo.assume_constant_result
        def helper_fn(x):
            return torch.nonzero(x)

        class MyModule(torch.nn.Module):
            def __init__(self):
                super().__init__()
                self.param = torch.nn.Parameter(torch.rand(4, 2))
                self.linear = torch.nn.Linear(2, 2)

            def forward(self, x, z):
                y = torch.sin(x)
                x = self.linear(x)
                y = helper_fn(x) + helper_fn(z)
                return y

        module = MyModule()
        real_result = module(
            torch.tensor([[1.0, 0], [0, 0]]), torch.tensor([[1.0, 0], [0, 0]])
        )
        module = MyModule()
        graph, _ = torch._dynamo.export(
            module, torch.tensor([[0.0, 0], [0, 0]]), torch.tensor([[1.0, 0], [0, 0]])
        )
        result = graph(
            torch.tensor([[1.0, 0.0], [0, 0]]), torch.tensor([[1.0, 0.0], [0, 0]])
        )
        self.assertTrue(torch._dynamo.utils.same(result, real_result))
        result = graph(
            torch.tensor([[1, 0], [0.25, 0.25]]), torch.tensor([[1, 0], [0.25, 0.25]])
        )
        self.assertTrue(torch._dynamo.utils.same(result, real_result))

    def test_export_with_constant_free_function_and_class_method_multiarg_diff(self):
        @torch._dynamo.assume_constant_result
        def helper_fn(x):
            return torch.nonzero(x)

        class MyModule(torch.nn.Module):
            def __init__(self):
                super().__init__()

            def forward(self, x, z):
                y = helper_fn(x) + helper_fn(z)
                return y

        module = MyModule()
        real_result = module(
            torch.tensor([[1.0, 0], [0, 0]]), torch.tensor([[1.0, 0], [0, 0]])
        )
        module = MyModule()
        graph, _ = torch._dynamo.export(
            module, torch.tensor([[0.0, 0], [0, 0]]), torch.tensor([[0.0, 0], [0.5, 0]])
        )
        result = graph(
            torch.tensor([[1.0, 0.0], [0, 0]]), torch.tensor([[0.0, 1.0], [0, 0]])
        )
        self.assertTrue(torch._dynamo.utils.same(result, real_result))
        result = graph(
            torch.tensor([[1, 0], [0.25, 0.25]]),
            torch.tensor([[0.33, 0.33], [0.25, 0.25]]),
        )
        self.assertTrue(torch._dynamo.utils.same(result, real_result))

    def test_export_with_constant_tuple_nonzero(self):
        class MyModule(torch.nn.Module):
            @torch._dynamo.assume_constant_result
            def helper_fn(self, x):
                return (torch.nonzero(x), torch.nonzero(x))

            def forward(self, x):
                y = torch.tensor([0.5])
                elements = self.helper_fn(x)
                all_y = []
                for element in elements:
                    for item in element:
                        all_y.append(y * item)
                return all_y

        module = MyModule()
        real_result = module(torch.tensor([1.0, 1.0]))
        graph, guards = torch._dynamo.export(module, torch.tensor([1.0, 1.0]))

        # Tensor input can be almost anything here, and the result will capture what we
        # made constant at compile time.
        result = graph(torch.tensor([[[1.0, 0], [0, 0]], [[1.0, 0], [0, 0]]]))
        self.assertTrue(torch._dynamo.utils.same(result, real_result))

    def test_export_with_constant_list_nonzero(self):
        class MyModule(torch.nn.Module):
            @torch._dynamo.assume_constant_result
            def helper_fn(self, x):
                return [torch.nonzero(x), torch.nonzero(x)]

            def forward(self, x):
                y = torch.tensor([0.5])
                elements = self.helper_fn(x)
                all_y = []
                for element in elements:
                    for item in element:
                        all_y.append(y * item)
                return all_y

        module = MyModule()
        real_result = module(torch.tensor([1.0, 1.0]))
        graph, guards = torch._dynamo.export(module, torch.tensor([1.0, 1.0]))

        # Tensor input can be almost anything here, and the result will capture what we
        # made constant at compile time.
        result = graph(torch.tensor([[[1.0, 0], [0, 0]], [[1.0, 0], [0, 0]]]))
        self.assertTrue(torch._dynamo.utils.same(result, real_result))

    def test_export_with_constant_list_nonzero_free_function(self):
        @torch._dynamo.assume_constant_result
        def helper_fn(x):
            return [torch.nonzero(x), torch.nonzero(x)]

        class MyModule(torch.nn.Module):
            def forward(self, x):
                y = torch.tensor([0.5])
                elements = helper_fn(x)
                all_y = []
                for element in elements:
                    for item in element:
                        all_y.append(y * item)
                return all_y

        module = MyModule()
        real_result = module(torch.tensor([1.0, 1.0]))
        graph, guards = torch._dynamo.export(module, torch.tensor([1.0, 1.0]))

        # Tensor input can be almost anything here, and the result will capture what we
        # made constant at compile time.
        result = graph(torch.tensor([[[1.0, 0], [0, 0]], [[1.0, 0], [0, 0]]]))
        self.assertTrue(torch._dynamo.utils.same(result, real_result))

    def test_export_with_constant_dict_values(self):
        class MyModule(torch.nn.Module):
            @torch._dynamo.assume_constant_result
            def helper_fn(self, x):
                return {"x": x, "x^2": x * x}

            def forward(self, x):
                y = torch.tensor([0.5])
                elements = self.helper_fn(x)
                y = y * elements["x"]
                y = y * elements["x^2"]
                return y

        module = MyModule()
        real_result = module(torch.tensor([2.0, 2.0]))
        graph, guards = torch._dynamo.export(module, torch.tensor([2.0, 2.0]))

        # Tensor input can be almost anything here, and the result will capture what we
        # made constant at compile time.
        result = graph(torch.tensor([[[1.0, 0], [0, 0]], [[1.0, 0], [0, 0]]]))
        self.assertTrue(torch._dynamo.utils.same(result, real_result))

    def test_export_with_constant_none_control_flow(self):
        class MyModule(torch.nn.Module):
            @torch._dynamo.assume_constant_result
            def helper_fn(self, x):
                if x.item() < 0:
                    return None
                else:
                    return x

            def forward(self, x):
                y = torch.tensor([0.5])
                x = self.helper_fn(x)
                if x is None:
                    return y
                return y * x

        module = MyModule()
        real_result = module(torch.tensor([-1]))

        # X is negative, so .item() < 0, which means we return y
        self.assertEqual(real_result, torch.tensor([0.5]))

        graph, guards = torch._dynamo.export(module, torch.tensor([-1]))
        result = graph(torch.tensor([2]))
        # X is positive, but we compiled helper_fn to return None, so it will still return y
        self.assertTrue(torch._dynamo.utils.same(result, real_result))

    def test_export_with_constant_not_none_control_flow(self):
        class MyModule(torch.nn.Module):
            @torch._dynamo.assume_constant_result
            def helper_fn(self, x):
                if x.item() < 0:
                    return None
                else:
                    return x

            def forward(self, x):
                y = torch.tensor([0.5])
                x = self.helper_fn(x)
                if x is None:
                    return y
                return y * x

        module = MyModule()
        real_result = module(torch.tensor([2]))

        # X is positive, so .item() > 0, which means we return y * x
        self.assertEqual(real_result, torch.tensor([1.0]))

        graph, guards = torch._dynamo.export(module, torch.tensor([2]))
        result = graph(torch.tensor([-0.5]))
        # X is negative, but we compiled helper_fn to return x, so it will still return y * x
        self.assertTrue(torch._dynamo.utils.same(result, real_result))

    def test_export_with_constant_none_control_flow_free_func(self):
        @torch._dynamo.assume_constant_result
        def helper_fn(x):
            if x.item() < 0:
                return None
            else:
                return x

        class MyModule(torch.nn.Module):
            def forward(self, x):
                y = torch.tensor([0.5])
                x = helper_fn(x)
                if x is None:
                    return y
                return y * x

        module = MyModule()
        real_result = module(torch.tensor([-1]))

        # X is negative, so .item() < 0, which means we return y
        self.assertEqual(real_result, torch.tensor([0.5]))

        graph, guards = torch._dynamo.export(module, torch.tensor([-1]))
        result = graph(torch.tensor([2]))
        # X is positive, but we compiled helper_fn to return None, so it will still return y
        self.assertTrue(torch._dynamo.utils.same(result, real_result))

    def test_export_with_constant_not_none_control_flow_pos(self):
        class MyModule(torch.nn.Module):
            @torch._dynamo.assume_constant_result
            def helper_fn(self, x):
                if x.item() < 0:
                    return None
                else:
                    return x

            def forward(self, x):
                y = torch.tensor([0.5])
                x = self.helper_fn(x)
                if x is None:
                    return y
                return y * x

        module = MyModule()
        real_result = module(torch.tensor([2]))

        # X is positive, so .item() > 0, which means we return y * x
        self.assertEqual(real_result, torch.tensor([1.0]))

        graph, guards = torch._dynamo.export(module, torch.tensor([2]))
        result = graph(torch.tensor([-0.5]))
        # X is negative, but we compiled helper_fn to return x, so it will still return y * x
        self.assertTrue(torch._dynamo.utils.same(result, real_result))

    def test_export_with_constant_not_none_control_flow_free_func(self):
        @torch._dynamo.assume_constant_result
        def helper_fn(x):
            if x.item() < 0:
                return None
            else:
                return x

        class MyModule(torch.nn.Module):
            def forward(self, x):
                y = torch.tensor([0.5])
                x = helper_fn(x)
                if x is None:
                    return y
                return y * x

        module = MyModule()
        real_result = module(torch.tensor([2]))

        # X is positive, so .item() > 0, which means we return y * x
        self.assertEqual(real_result, torch.tensor([1.0]))

        graph, guards = torch._dynamo.export(module, torch.tensor([2]))
        result = graph(torch.tensor([-0.5]))
        # X is negative, but we compiled helper_fn to return x, so it will still return y * x
        self.assertTrue(torch._dynamo.utils.same(result, real_result))

    def test_export_with_constant_not_return_const(self):
        class MyModule(torch.nn.Module):
            @torch._dynamo.assume_constant_result
            def helper_fn(self, x):
                return self.val

            def forward(self, x):
                y = torch.tensor([0.5])
                x = self.helper_fn(x)
                if x == "A":
                    return y
                return -1

        module = MyModule()
        module.val = "A"
        resA = module(torch.tensor([2]))
        graph, guards = torch._dynamo.export(module, torch.tensor([2]))
        module.val = "B"
        resB = graph(torch.tensor([2]))
        self.assertTrue(torch._dynamo.utils.same(resA, resB))

    def test_export_decomp(self):
        def f(x):
            return x.t() + x.t()

        def nop(x):
            return x.cos()

        graph, _ = torch._dynamo.export(
            f,
            (torch.randn(5)),
            aten_graph=True,
            decomposition_table={torch.ops.aten.t.default: nop},
        )
        self.assertEqual(
            len([n for n in graph.graph.nodes if n.target == torch.ops.aten.t.default]),
            0,
        )

        graph, _ = torch._dynamo.export(
            f, (torch.randn(5)), aten_graph=True, decomposition_table=None
        )
        self.assertEqual(
            len([n for n in graph.graph.nodes if n.target == torch.ops.aten.t.default]),
            2,
        )

    def test_export_decomp_asserts_bad_args(self):
        def f(x):
            return x.t() + x.t()

        def nop(x):
            return x.cos()

        with self.assertRaises(AssertionError):
            graph, _ = torch._dynamo.export(
                f,
                (torch.randn(5)),
                aten_graph=False,
                decomposition_table={torch.ops.aten.t.default: nop},
            )

    def test_export_decomp_asserts_bad_args_mode(self):
        def f(x):
            return x.t() + x.t()

        def nop(x):
            return x.cos()

        with self.assertRaises(AssertionError):
            graph, _ = torch._dynamo.export(
                f, (torch.randn(5)), aten_graph=False, tracing_mode="symbolic"
            )

<<<<<<< HEAD
    @config.patch(capture_scalar_outputs=True)
=======
    @patch.object(torch._dynamo.config, "dynamic_shapes", True)
    @patch.object(torch._dynamo.config, "capture_scalar_outputs", True)
>>>>>>> a9bebc91
    def test_export_with_module_layer(self):
        from functorch.experimental.control_flow import cond

        class Module(torch.nn.Module):
            def __init__(self):
                super().__init__()
                self.linear = torch.nn.Linear(3, 3)

            def forward(self, pred, x):
                def true_fn(val):
                    return self.linear(val) * torch.tensor(2)

                def false_fn(val):
                    return self.linear(val) * torch.tensor(-1)

                return cond(pred, true_fn, false_fn, [x])

        mod = Module()
        x = torch.randn([3, 3])
        pred = torch.tensor(x[0][0].item() < 0)
        real_result = mod.forward(pred, x)

        torch._dynamo.reset()

        exported = torch._dynamo.export(mod.forward, pred, x)
        out_graph = exported[0]

        dynamo_result = out_graph(pred, x)
        self.assertTrue(torch._dynamo.utils.same(real_result, dynamo_result))

        # New X, just to show we did not specialize
        x = x * -1
        pred = torch.tensor(x[0][0].item() < 0)
        real_result_2 = mod.forward(pred, x)
        dynamo_result_2 = out_graph(pred, x)
        self.assertTrue(torch._dynamo.utils.same(real_result_2, dynamo_result_2))

    @config.patch(dynamic_shapes=True)
    def test_export_with_cond_dynamic_shape_pred(self):
        from functorch.experimental.control_flow import cond

        class Module(torch.nn.Module):
            def __init__(self):
                super().__init__()

            def forward(self, x):
                def true_fn(x):
                    return x + x

                def false_fn(x):
                    return x[:2]

                return cond(x.shape[0] <= 2, true_fn, false_fn, [x])

        mod = Module()
        x = torch.randn(2, 2)
        out_graph, _ = torch._dynamo.export(mod, x)
        test_x = torch.randn(3, 2)
        self.assertEqual(out_graph(test_x), mod(test_x))

    @config.patch(dynamic_shapes=True)
    def test_export_with_map_cond(self):
        from functorch.experimental.control_flow import cond, map

        class Module(torch.nn.Module):
            def __init__(self):
                super().__init__()

            def inner(self, x, pred):
                def true_fn(x):
                    return x + x

                def false_fn(x):
                    return x * x

                return cond(pred, true_fn, false_fn, [x])

            def forward(self, pred, xs):
                def body(x, pred):
                    return self.inner(x, pred)

                return map(body, xs, pred)

        mod = Module()
        x = torch.randn(3, 2, 1)
        pred_x = torch.tensor(True)

        y = torch.randn(4, 3, 2)
        pred_y = torch.tensor(False)
        real_result = mod(pred_y, y)

        out_graph, _ = torch._dynamo.export(mod, pred_x, x)
        self.assertEqual(real_result, out_graph(pred_y, y))

    @config.patch(dynamic_shapes=True)
    def test_export_with_map_zero_sized_tensor(self):
        from functorch.experimental.control_flow import map

        class Module(torch.nn.Module):
            def __init__(self):
                super().__init__()

            def forward(self, xs):
                def body(x):
                    return x + 1

                return map(body, xs)

        mod = Module()
        xs = torch.randn(0, 2)
        with self.assertRaisesRegex(
            torch._dynamo.exc.Unsupported,
            "zero-sized tensor",
        ):
            out_graph, _ = torch._dynamo.export(mod, xs)

    def test_export_meta_val(self):
        def f(x, y, z):
            return x * y + z

        gm, _ = torch._dynamo.export(
            f,
            torch.ones(3, 2),
            torch.zeros(3, 2),
            torch.ones(3, 2),
            aten_graph=True,
            tracing_mode="symbolic",
        )
        for node in gm.graph.nodes:
            if node.op == "placeholder":
                self.assertIn("val", node.meta)

    def test_input_container_type(self):
        def f(x: torch.Tensor, y: List[torch.Tensor]) -> Dict[str, torch.Tensor]:
            return {"a": x.sum() + sum(y).sum()}

        inp = (torch.randn(6, 5), [torch.randn(6, 5), torch.randn(6, 5)])

        gm, _ = torch._dynamo.export(f, *inp, aten_graph=True, tracing_mode="symbolic")

        self.assertEqual(gm(*inp), f(*inp))

    def test_export_symbolic_shape(self):
        def f(x: torch.Tensor) -> torch.Tensor:
            return torch.empty(x.shape[0] * 2)

        inp = (torch.randn(6, 5),)
        gm, _ = torch._dynamo.export(f, *inp, aten_graph=True, tracing_mode="symbolic")

        has_sym_size = False
        for node in gm.graph.nodes:
            if node.target is torch.ops.aten.sym_size:
                has_sym_size = True

        self.assertTrue(has_sym_size)

    @config.patch(dynamic_shapes=True)
    def test_dynamic_slicing(self):
        def f(x):
            return x[: x.shape[0] - 2, x.shape[1] - 1 :: 2]

        gm_aten_mode, _ = torch._dynamo.export(
            f, torch.randn(4, 5), aten_graph=True, tracing_mode="symbolic"
        )

        inp = torch.randn(6, 7)
        self.assertEqual(gm_aten_mode(inp).shape, f(inp).shape)

        count = 0
        # aten graph should flatten getitem calls to actual
        # slice kernel call.
        for node in gm_aten_mode.graph.nodes:
            if (
                node.op == "call_function"
                and node.target == torch.ops.aten.slice.Tensor
            ):
                count += 1

        self.assertEqual(count, 2)

        gm_torch_mode, _ = torch._dynamo.export(f, torch.randn(4, 5), aten_graph=False)

        # In torch mode, the graph should contain 3 getitem methods
        # one for x.shape[0]-2 and one for x.shape[1]-1 and one for slice
        # this is because Tensor class has its' own getitem method
        # which gets translated to aten.Slice later.
        count = 0
        for node in gm_torch_mode.graph.nodes:
            if node.op == "call_function" and node.target == operator.getitem:
                count += 1

        self.assertEqual(count, 3)
        self.assertEqual(gm_torch_mode(inp).shape, f(inp).shape)

    @config.patch(dynamic_shapes=True)
    def test_dynamic_slicing_invalid(self):
        def g(x, y):
            return x[y : x.shape[0]]

        with self.assertRaisesRegex(
            torch._dynamo.exc.Unsupported,
            "Dynamic slicing on data-dependent value is not supported",
        ):
            torch._dynamo.export(
                g,
                torch.randn(4, 5),
                torch.tensor(2),
                aten_graph=True,
                tracing_mode="symbolic",
            )

<<<<<<< HEAD
    @config.patch(dynamic_shapes=True)
=======
    @patch.object(torch._dynamo.config, "dynamic_shapes", True)
    @patch.object(torch._dynamo.config, "capture_scalar_outputs", True)
>>>>>>> a9bebc91
    def test_dynamic_slicing_simple(self):
        def f(x):
            return x[slice(None, None, None)]

        gm, _ = torch._dynamo.export(
            f, torch.randn(4, 5), aten_graph=True, tracing_mode="symbolic"
        )

        inp = torch.randn(6, 7)
        self.assertEqual(gm(inp), f(inp))

    @patch.object(torch._dynamo.config, "dynamic_shapes", True)
    @patch.object(torch._dynamo.config, "capture_scalar_outputs", True)
    def test_export_cond_in_aten_symbolic(self):
        class ConditionOp(torch.nn.Module):
            def __init__(self):
                super().__init__()

            def true_fn(self, x, y):
                return x * y

            def false_fn(self, x, y):
                return x + y

            def forward(self, pred, x, y):
                return cond(pred, self.true_fn, self.false_fn, [x, y])

        model = ConditionOp()
        inp = (
            torch.tensor(False),
            torch.randn(4, 4),
            torch.randn(4, 4),
        )
        gm, _ = torch._dynamo.export(
            model, *inp, aten_graph=True, tracing_mode="symbolic"
        )

        gm.print_readable()

        self.assertEqual(gm(*inp), model(*inp))

    def test_export_with_kwargs(self):
        def fn_with_kwargs(pos0, tuple0, *myargs, mykw0=None, **mykwargs):
            out = pos0
            for arg in tuple0:
                out *= arg
            for arg in myargs:
                out *= arg
            out *= mykw0
            out *= mykwargs["input0"] * mykwargs["input1"]
            return out

        mykwargs = {"input0": torch.randn(4), "input1": torch.randn(4)}
        tuple0 = (torch.randn(4), torch.randn(4))
        mykw0 = torch.randn(4)
        pos0 = torch.randn(4)
        myargs = [torch.randn(4), torch.randn(4)]

        torch._dynamo.reset()
        exported = torch._dynamo.export(
            fn_with_kwargs,
            pos0,
            tuple0,
            *myargs,
            aten_graph=False,
            mykw0=mykw0,
            **mykwargs,
        )

        out_graph = exported[0]
        dynamo_result = out_graph(pos0, tuple0, *myargs, mykw0=mykw0, **mykwargs)
        real_result = fn_with_kwargs(pos0, tuple0, *myargs, mykw0=mykw0, **mykwargs)
        self.assertTrue(torch._dynamo.utils.same(real_result, dynamo_result))

    def test_export_with_kwargs_and_empty_args(self):
        def fn_with_kwargs(mykw0=None, **mykwargs):
            out = mykw0
            out *= mykwargs["input0"] * mykwargs["input1"]
            return out

        mykwargs = {"input0": torch.randn(4), "input1": torch.randn(4)}
        mykw0 = torch.randn(4)

        torch._dynamo.reset()
        exported = torch._dynamo.export(
            fn_with_kwargs,
            aten_graph=False,
            mykw0=mykw0,
            **mykwargs,
        )

        out_graph = exported[0]
        dynamo_result = out_graph(mykw0=mykw0, **mykwargs)
        real_result = fn_with_kwargs(mykw0=mykw0, **mykwargs)
        self.assertTrue(torch._dynamo.utils.same(real_result, dynamo_result))

    def test_export_with_args_and_empty_kwargs(self):
        def fn_with_kwargs(pos0, tuple0, *myargs):
            out = pos0
            for arg in tuple0:
                out *= arg
            for arg in myargs:
                out *= arg
            return out

        tuple0 = (torch.randn(4), torch.randn(4))
        pos0 = torch.randn(4)
        myargs = [torch.randn(4), torch.randn(4)]

        torch._dynamo.reset()
        exported = torch._dynamo.export(
            fn_with_kwargs, pos0, tuple0, *myargs, aten_graph=False
        )

        out_graph = exported[0]
        dynamo_result = out_graph(pos0, tuple0, *myargs)
        real_result = fn_with_kwargs(pos0, tuple0, *myargs)
        self.assertTrue(torch._dynamo.utils.same(real_result, dynamo_result))


if __name__ == "__main__":
    from torch._dynamo.test_case import run_tests

    run_tests()<|MERGE_RESOLUTION|>--- conflicted
+++ resolved
@@ -343,12 +343,7 @@
 
         self.assertTrue(torch._dynamo.utils.same(real_result, dynamo_result))
 
-<<<<<<< HEAD
-    @config.patch(capture_scalar_outputs=True)
-=======
-    @patch.object(torch._dynamo.config, "dynamic_shapes", True)
-    @patch.object(torch._dynamo.config, "capture_scalar_outputs", True)
->>>>>>> a9bebc91
+    @config.patch(capture_scalar_outputs=True, dynamic_shapes=True)
     def test_dupes_and_bypass_with_non_tensor_output(self):
         inp = torch.tensor([0.1, 0.1])
         inp2 = torch.tensor([0.1, 0.1])
@@ -394,12 +389,7 @@
 
         self.assertTrue(torch._dynamo.utils.same(real_result, dynamo_result))
 
-<<<<<<< HEAD
-    @config.patch(capture_scalar_outputs=True)
-=======
-    @patch.object(torch._dynamo.config, "dynamic_shapes", True)
-    @patch.object(torch._dynamo.config, "capture_scalar_outputs", True)
->>>>>>> a9bebc91
+    @config.patch(capture_scalar_outputs=True, dynamic_shapes=True)
     def test_zeroes_in_new_shape_scalar_out(self):
         inp = torch.zeros(10)
         inp2 = torch.zeros(10)
@@ -423,12 +413,7 @@
 
         self.assertTrue(torch._dynamo.utils.same(real_result, dynamo_result))
 
-<<<<<<< HEAD
-    @config.patch(capture_scalar_outputs=True)
-=======
-    @patch.object(torch._dynamo.config, "dynamic_shapes", True)
-    @patch.object(torch._dynamo.config, "capture_scalar_outputs", True)
->>>>>>> a9bebc91
+    @config.patch(capture_scalar_outputs=True, dynamic_shapes=True)
     def test_zeroes_in_new_shape_scalar_out_permute(self):
         inp = torch.zeros(10)
         inp2 = torch.zeros(10)
@@ -452,12 +437,7 @@
 
         self.assertTrue(torch._dynamo.utils.same(real_result, dynamo_result))
 
-<<<<<<< HEAD
-    @config.patch(capture_scalar_outputs=True)
-=======
-    @patch.object(torch._dynamo.config, "dynamic_shapes", True)
-    @patch.object(torch._dynamo.config, "capture_scalar_outputs", True)
->>>>>>> a9bebc91
+    @config.patch(capture_scalar_outputs=True, dynamic_shapes=True)
     def test_zeroes_in_new_shape_scalar_out_permute_dupe_and_bypass(self):
         inp = torch.zeros(10)
         inp2 = torch.zeros(10)
@@ -814,12 +794,7 @@
 
         self.assertTrue(torch._dynamo.utils.same(real_result, dynamo_result))
 
-<<<<<<< HEAD
-    @config.patch(capture_scalar_outputs=True)
-=======
-    @patch.object(torch._dynamo.config, "dynamic_shapes", True)
-    @patch.object(torch._dynamo.config, "capture_scalar_outputs", True)
->>>>>>> a9bebc91
+    @config.patch(capture_scalar_outputs=True, dynamic_shapes=True)
     def test_dupes_and_bypass_with_non_tensor_output_with_aten_graph(self):
         inp = torch.tensor([0.1, 0.1])
         inp2 = torch.tensor([0.1, 0.1])
@@ -1469,12 +1444,7 @@
                 f, (torch.randn(5)), aten_graph=False, tracing_mode="symbolic"
             )
 
-<<<<<<< HEAD
-    @config.patch(capture_scalar_outputs=True)
-=======
-    @patch.object(torch._dynamo.config, "dynamic_shapes", True)
-    @patch.object(torch._dynamo.config, "capture_scalar_outputs", True)
->>>>>>> a9bebc91
+    @config.patch(capture_scalar_outputs=True, dynamic_shapes=True)
     def test_export_with_module_layer(self):
         from functorch.experimental.control_flow import cond
 
@@ -1686,12 +1656,7 @@
                 tracing_mode="symbolic",
             )
 
-<<<<<<< HEAD
-    @config.patch(dynamic_shapes=True)
-=======
-    @patch.object(torch._dynamo.config, "dynamic_shapes", True)
-    @patch.object(torch._dynamo.config, "capture_scalar_outputs", True)
->>>>>>> a9bebc91
+    @config.patch(capture_scalar_outputs=True, dynamic_shapes=True)
     def test_dynamic_slicing_simple(self):
         def f(x):
             return x[slice(None, None, None)]
