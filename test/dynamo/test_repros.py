# Owner(s): ["module: dynamo"]
import collections
import copy
import inspect
import itertools
import random
import unittest
from abc import ABC
from collections import namedtuple
from copy import deepcopy
from typing import List
from unittest.mock import patch

import numpy as np
import torch

import torch._dynamo.test_case
import torch._dynamo.testing
import torch._dynamo.utils

import torch._functorch.config

try:
    from test_minifier import requires_cuda
except ImportError:
    from .test_minifier import requires_cuda

from torch import nn
from torch._dynamo.debug_utils import same_two_models
from torch._dynamo.testing import rand_strided, requires_static_shapes, same
from torch.nn import functional as F

try:
    import torch._refs

    HAS_REFS = True
except ImportError:
    HAS_REFS = False


_orig_module_call = torch.nn.Module.__call__


def is_fx_tracing_test() -> bool:
    """
    Copied from the hpc trainer codebase
    """
    return torch.nn.Module.__call__ is not _orig_module_call


def ifdyn(count1, count2):
    if torch._dynamo.config.dynamic_shapes:
        return count1
    else:
        return count2


def has_detectron2():
    try:
        from detectron2.layers.mask_ops import _paste_masks_tensor_shape

        return _paste_masks_tensor_shape is not None
    except ImportError:
        return False


def _do_paste_mask(masks, boxes, img_h: int, img_w: int, skip_empty: bool = True):
    # from detectron2 mask_ops.py

    device = masks.device

    if skip_empty and not torch.jit.is_scripting():
        x0_int, y0_int = torch.clamp(boxes.min(dim=0).values.floor()[:2] - 1, min=0).to(
            dtype=torch.int32
        )
        x1_int = torch.clamp(boxes[:, 2].max().ceil() + 1, max=img_w).to(
            dtype=torch.int32
        )
        y1_int = torch.clamp(boxes[:, 3].max().ceil() + 1, max=img_h).to(
            dtype=torch.int32
        )
    else:
        x0_int, y0_int = 0, 0
        x1_int, y1_int = img_w, img_h
    x0, y0, x1, y1 = torch.split(boxes, 1, dim=1)  # each is Nx1

    N = masks.shape[0]

    img_y = torch.arange(y0_int, y1_int, device=device, dtype=torch.float32) + 0.5
    img_x = torch.arange(x0_int, x1_int, device=device, dtype=torch.float32) + 0.5
    img_y = (img_y - y0) / (y1 - y0) * 2 - 1
    img_x = (img_x - x0) / (x1 - x0) * 2 - 1
    # img_x, img_y have shapes (N, w), (N, h)

    gx = img_x[:, None, :].expand(N, img_y.size(1), img_x.size(1))
    gy = img_y[:, :, None].expand(N, img_y.size(1), img_x.size(1))
    grid = torch.stack([gx, gy], dim=3)

    if not torch.jit.is_scripting():
        if not masks.dtype.is_floating_point:
            masks = masks.float()
    img_masks = F.grid_sample(masks, grid.to(masks.dtype), align_corners=False)

    if skip_empty and not torch.jit.is_scripting():
        return img_masks[:, 0], (slice(y0_int, y1_int), slice(x0_int, x1_int))
    else:
        return img_masks[:, 0], ()


def cat(tensors, dim=0):
    # from detectron2 wrappers.py
    assert isinstance(tensors, (list, tuple))
    if len(tensors) == 1:
        return tensors[0]
    return torch.cat(tensors, dim)


def shapes_to_tensor(x, device=None):
    # from detectron2 wrappers.py
    if torch.jit.is_scripting():
        return torch.as_tensor(x, device=device)
    if torch.jit.is_tracing():
        assert all(
            [isinstance(t, torch.Tensor) for t in x]
        ), "Shape should be tensor during tracing!"
        # as_tensor should not be used in tracing because it records a constant
        ret = torch.stack(x)
        if ret.device != device:  # avoid recording a hard-coded device if not necessary
            ret = ret.to(device=device)
        return ret
    return torch.as_tensor(x, device=device)


class Boxes:
    # from detectron2 poolers.py
    def __init__(self, tensor: torch.Tensor):
        """
        Args:
            tensor (Tensor[float]): a Nx4 matrix.  Each row is (x1, y1, x2, y2).
        """
        device = (
            tensor.device if isinstance(tensor, torch.Tensor) else torch.device("cpu")
        )
        tensor = torch.as_tensor(tensor, dtype=torch.float32, device=device)
        if tensor.numel() == 0:
            # Use reshape, so we don't end up creating a new tensor that does not depend on
            # the inputs (and consequently confuses jit)
            tensor = tensor.reshape((-1, 4)).to(dtype=torch.float32, device=device)
        assert tensor.dim() == 2 and tensor.size(-1) == 4, tensor.size()
        self.tensor = tensor

    def __len__(self) -> int:
        return self.tensor.shape[0]

    @property
    def device(self):
        return self.tensor.device


def convert_boxes_to_pooler_format(box_lists):
    # from detectron2 structures.py
    boxes = torch.cat([x.tensor for x in box_lists], dim=0)
    # __len__ returns Tensor in tracing.
    sizes = shapes_to_tensor([x.__len__() for x in box_lists], device=boxes.device)
    indices = torch.repeat_interleave(
        torch.arange(len(box_lists), dtype=boxes.dtype, device=boxes.device), sizes
    )
    return cat([indices[:, None], boxes], dim=1)


ReformerBackwardOutput = namedtuple(
    "ReformerBackwardOutput",
    ["attn_output", "hidden_states", "grad_attn_output", "grad_hidden_states"],
)
ReformerEncoderOutput = namedtuple(
    "ReformerEncoderOutput",
    ["hidden_states", "all_hidden_states", "all_attentions", "past_buckets_states"],
)


class _ReversibleFunction(torch.autograd.Function):
    # taken from modeling_reformer.py in huggingface
    @staticmethod
    def forward(
        ctx,
        hidden_states,
        layers,
        attention_mask,
        head_mask,
        num_hashes,
        all_hidden_states,
        all_attentions,
        past_buckets_states,
        use_cache,
        orig_sequence_length,
        output_hidden_states,
        output_attentions,
    ):
        all_buckets = ()

        # split duplicated tensor
        hidden_states, attn_output = torch.chunk(hidden_states, 2, dim=-1)

        for layer_id, (layer, layer_head_mask) in enumerate(zip(layers, head_mask)):
            if output_hidden_states is True:
                all_hidden_states.append(hidden_states)

            attn_output = layer(attn_output)

        # Add last layer
        if output_hidden_states is True:
            all_hidden_states.append(hidden_states)

        # attach params to ctx for backward
        ctx.save_for_backward(attn_output.detach(), hidden_states.detach())
        ctx.layers = layers
        ctx.all_buckets = all_buckets
        ctx.head_mask = head_mask
        ctx.attention_mask = attention_mask

        # Concatenate 2 RevNet outputs
        return torch.cat([attn_output, hidden_states], dim=-1)

    @staticmethod
    def backward(ctx, grad_hidden_states):
        grad_attn_output, grad_hidden_states = torch.chunk(
            grad_hidden_states, 2, dim=-1
        )

        # retrieve params from ctx for backward
        attn_output, hidden_states = ctx.saved_tensors

        # create tuple
        output = ReformerBackwardOutput(
            attn_output=attn_output,
            hidden_states=hidden_states,
            grad_attn_output=grad_attn_output,
            grad_hidden_states=grad_hidden_states,
        )

        # free memory
        del grad_attn_output, grad_hidden_states, attn_output, hidden_states

        layers = ctx.layers
        all_buckets = ctx.all_buckets
        head_mask = ctx.head_mask
        attention_mask = ctx.attention_mask

        for idx, layer in enumerate(layers[::-1]):
            # pop last buckets from stack
            buckets = all_buckets[-1]
            all_buckets = all_buckets[:-1]

            # backprop
            output = layer.backward_pass(
                next_attn_output=output.attn_output,
                hidden_states=output.hidden_states,
                grad_attn_output=output.grad_attn_output,
                grad_hidden_states=output.grad_hidden_states,
                head_mask=head_mask[len(layers) - idx - 1],
                attention_mask=attention_mask,
                buckets=buckets,
            )

        assert all_buckets == (), "buckets have to be empty after backpropagation"
        grad_hidden_states = torch.cat(
            [output.grad_attn_output, output.grad_hidden_states], dim=-1
        )

        # num of return vars has to match num of forward() args
        # return gradient for hidden_states arg and None for other args
        return (
            grad_hidden_states,
            None,
            None,
            None,
            None,
            None,
            None,
            None,
            None,
            None,
            None,
            None,
        )


class ReformerEncoder(torch.nn.Module):
    def __init__(self):
        super().__init__()
        self.dropout = 0.5
        self.layer_norm = torch.nn.LayerNorm(512, eps=1.0e-12)
        self.layers = [torch.nn.Linear(256, 256)]

    def forward(
        self,
        hidden_states,
        attention_mask=None,
        head_mask=[None] * 6,
        num_hashes=None,
        use_cache=False,
        orig_sequence_length=64,
        output_hidden_states=False,
        output_attentions=False,
    ):
        # hidden_states and attention lists to be filled if wished
        all_hidden_states = []
        all_attentions = []
        past_buckets_states = [((None), (None)) for i in range(len(self.layers))]

        # concat same tensor for reversible ResNet
        hidden_states = torch.cat([hidden_states, hidden_states], dim=-1)
        hidden_states = _ReversibleFunction.apply(
            hidden_states,
            self.layers,
            attention_mask,
            head_mask,
            num_hashes,
            all_hidden_states,
            all_attentions,
            past_buckets_states,
            use_cache,
            orig_sequence_length,
            output_hidden_states,
            output_attentions,
        )

        # Apply layer norm to concatenated hidden states
        hidden_states = self.layer_norm(hidden_states)

        # Apply dropout
        hidden_states = torch.nn.functional.dropout(
            hidden_states, p=self.dropout, training=self.training
        )

        return ReformerEncoderOutput(
            hidden_states=hidden_states,
            all_hidden_states=all_hidden_states,
            all_attentions=all_attentions,
            past_buckets_states=past_buckets_states,
        )


def longformer_chunk(hidden_states, window_overlap=256):
    """convert into overlapping chunks. Chunk size = 2w, overlap size = w"""

    # non-overlapping chunks of size = 2w
    hidden_states = hidden_states.view(
        hidden_states.size(0),
        hidden_states.size(1) // (window_overlap * 2),
        window_overlap * 2,
        hidden_states.size(2),
    )

    # use `as_strided` to make the chunks overlap with an overlap size = window_overlap
    chunk_size = list(hidden_states.size())
    chunk_size[1] = chunk_size[1] * 2 - 1

    chunk_stride = list(hidden_states.stride())
    chunk_stride[1] = chunk_stride[1] // 2
    return hidden_states.as_strided(size=chunk_size, stride=chunk_stride)


class PartialT5(torch.nn.Module):
    # Highly simplified T5Attention prefix
    def __init__(self):
        super(PartialT5, self).__init__()
        self.q = torch.nn.Linear(512, 512)
        self.k = torch.nn.Linear(512, 512)
        self.v = torch.nn.Linear(512, 512)

    def forward(
        self,
        hidden_states,
        key_value_states=None,
        past_key_value=None,
        query_length=None,
    ):
        batch_size, seq_length = hidden_states.shape[:2]

        real_seq_length = seq_length

        if past_key_value is not None:
            assert (
                len(past_key_value) == 2
            ), f"past_key_value should have 2 past states: keys and values. Got { len(past_key_value)} past states"
            real_seq_length += (
                past_key_value[0].shape[2] if query_length is None else query_length
            )

        def shape(states):
            """projection"""
            return states.view(batch_size, -1, 8, 64).transpose(1, 2)

        def project(hidden_states, proj_layer, key_value_states, past_key_value):
            """projects hidden states correctly to key/query states"""
            if key_value_states is None:
                # self-attn
                # (batch_size, n_heads, seq_length, dim_per_head)
                hidden_states = shape(proj_layer(hidden_states))
            elif past_key_value is None:
                # cross-attn
                # (batch_size, n_heads, seq_length, dim_per_head)
                hidden_states = shape(proj_layer(key_value_states))

            if past_key_value is not None:
                if key_value_states is None:
                    # self-attn
                    # (batch_size, n_heads, key_length, dim_per_head)
                    hidden_states = torch.cat([past_key_value, hidden_states], dim=2)
                else:
                    # cross-attn
                    hidden_states = past_key_value
            return hidden_states

        # get query states
        query_states = shape(
            self.q(hidden_states)
        )  # (batch_size, n_heads, seq_length, dim_per_head)

        # get key/value states
        key_states = project(
            hidden_states,
            self.k,
            key_value_states,
            past_key_value[0] if past_key_value is not None else None,
        )
        value_states = project(
            hidden_states,
            self.v,
            key_value_states,
            past_key_value[1] if past_key_value is not None else None,
        )

        # compute scores
        scores = torch.matmul(query_states, key_states.transpose(3, 2))

        # (truncated here )
        return scores, value_states


class ChunkReformerFeedForward(torch.nn.Module):
    # simplified from HF modeling_reformer.py
    def __init__(self):
        super().__init__()
        self.layer_norm = torch.nn.LayerNorm(256, eps=1e-12)
        self.dense = torch.nn.Linear(256, 256)
        self.output = torch.nn.Linear(256, 256)

    def forward(self, attention_output):
        return apply_chunking_to_forward(
            self.forward_chunk,
            attention_output + 1,
        )

    def forward_chunk(self, hidden_states):
        hidden_states = self.layer_norm(hidden_states)
        hidden_states = self.dense(hidden_states)
        return self.output(hidden_states)


def apply_chunking_to_forward(forward_fn, *input_tensors):
    # simplified from HF model_utils.py
    assert len(input_tensors) > 0
    tensor_shape = input_tensors[0].shape[1]
    assert all(input_tensor.shape[1] == tensor_shape for input_tensor in input_tensors)
    num_args_in_forward_chunk_fn = len(inspect.signature(forward_fn).parameters)
    if num_args_in_forward_chunk_fn != len(input_tensors):
        raise ValueError()

    return forward_fn(*input_tensors)


class FakeMamlInner(torch.nn.Module):
    def __init__(self):
        super(FakeMamlInner, self).__init__()
        self.linear = torch.nn.Linear(784, 5)

    def forward(self, x, ignored=None, bn_training=False):
        return self.linear(x.view(x.shape[0], -1))


class PartialMaml(torch.nn.Module):
    # Highly simplified version of maml.meta.Meta.finetuning
    def __init__(self):
        super(PartialMaml, self).__init__()
        self.net = FakeMamlInner()
        self.update_step_test = 10
        self.update_lr = 0.4

    def forward(self, x_spt, y_spt, x_qry, y_qry):
        querysz = x_qry.size(0)

        corrects = [0 for _ in range(self.update_step_test + 1)]

        # in order to not ruin the state of running_mean/variance and bn_weight/bias
        # we finetunning on the copied model instead of self.net
        net = deepcopy(self.net)

        # 1. run the i-th task and compute loss for k=0
        logits = net(x_spt)
        loss = F.cross_entropy(logits, y_spt)
        grad = torch.autograd.grad(loss, net.parameters())
        fast_weights = list(
            map(lambda p: p[1] - self.update_lr * p[0], zip(grad, net.parameters()))
        )

        # this is the loss and accuracy before first update
        with torch.no_grad():
            # [setsz, nway]
            logits_q = net(x_qry, net.parameters(), bn_training=True)
            # [setsz]
            pred_q = F.softmax(logits_q, dim=1).argmax(dim=1)
            # scalar
            correct = torch.eq(pred_q, y_qry).sum().item()
            corrects[0] = corrects[0] + correct

        # this is the loss and accuracy after the first update
        with torch.no_grad():
            # [setsz, nway]
            logits_q = net(x_qry, fast_weights, bn_training=True)
            # [setsz]
            pred_q = F.softmax(logits_q, dim=1).argmax(dim=1)
            # scalar
            correct = torch.eq(pred_q, y_qry).sum().item()
            corrects[1] = corrects[1] + correct

        del net

        accs = torch.tensor(corrects) / querysz

        return accs


class ModelOutput(collections.OrderedDict):
    """based on file_utils.py in HuggingFace"""

    def __getitem__(self, k):
        if isinstance(k, str):
            inner_dict = {k: v for (k, v) in self.items()}
            return inner_dict[k]
        else:
            return self.to_tuple()[k]

    def __setattr__(self, name, value):
        if name in self.keys() and value is not None:
            # Don't call self.__setitem__ to avoid recursion errors
            super().__setitem__(name, value)
        super().__setattr__(name, value)

    def __setitem__(self, key, value):
        # Will raise a KeyException if needed
        super().__setitem__(key, value)
        # Don't call self.__setattr__ to avoid recursion errors
        super().__setattr__(key, value)

    def to_tuple(self):
        return tuple(self[k] for k in self.keys())


def create_rand_mask_from_inputs(
    from_blocked_mask,
    to_blocked_mask,
    rand_attn,
    num_attention_heads,
    num_rand_blocks,
    batch_size,
    from_seq_length,
    from_block_size,
):
    """taken from HF modeling_big_bird.py"""
    num_windows = from_seq_length // from_block_size - 2
    rand_mask = torch.stack(
        [p1[i1.flatten()] for p1, i1 in zip(to_blocked_mask, rand_attn)]
    )
    rand_mask = rand_mask.view(
        batch_size, num_attention_heads, num_windows, num_rand_blocks * from_block_size
    )
    rand_mask = torch.einsum("blq,bhlk->bhlqk", from_blocked_mask[:, 1:-1], rand_mask)
    return rand_mask


class SequentialAppendList(torch.nn.Sequential):
    """from timm/models/vovnet.py"""

    def __init__(self, *args):
        super(SequentialAppendList, self).__init__(*args)

    def forward(self, x: torch.Tensor, concat_list: List[torch.Tensor]) -> torch.Tensor:
        for i, module in enumerate(self):
            if i == 0:
                concat_list.append(module(x))
            else:
                concat_list.append(module(concat_list[-1]))
        x = torch.cat(concat_list, dim=1)
        return x, concat_list


class BatchNormAct2d(torch.nn.BatchNorm2d):
    """Taken from timm"""

    def __init__(
        self,
        num_features,
        eps=1e-5,
        momentum=0.1,
        affine=True,
        track_running_stats=True,
        act_layer=torch.nn.ReLU,
        inplace=True,
    ):
        super(BatchNormAct2d, self).__init__(
            num_features,
            eps=eps,
            momentum=momentum,
            affine=affine,
            track_running_stats=track_running_stats,
        )
        self.act = act_layer(inplace=inplace)

    @torch.jit.ignore
    def _forward_python(self, x):
        return super().forward(x)

    def forward(self, x):
        if torch.jit.is_scripting():
            x = self._forward_jit(x)
        else:
            x = self._forward_python(x)
        x = self.act(x)
        return x


def get_parameter_dtype(parameter):
    """from huggingface model_utils.py"""
    try:
        return next(parameter.parameters()).dtype
    except StopIteration:
        # For nn.DataParallel compatibility in PyTorch 1.5

        def find_tensor_attributes(module):
            tuples = [(k, v) for k, v in module.__dict__.items() if torch.is_tensor(v)]
            return tuples

        gen = parameter._named_members(get_members_fn=find_tensor_attributes)
        first_tuple = next(gen)
        return first_tuple[1].dtype


class DummyConfig:
    attn_layers = ["local", "lsh", "local", "lsh", "local", "lsh"]
    lsh_attn_chunk_length = 64
    local_attn_chunk_length = 64


def _get_min_chunk_len(config):
    """from hf_Reformer"""
    attn_types = config.attn_layers
    attn_types_set = set(attn_types)
    if len(attn_types_set) == 1 and attn_types[0] == "lsh":
        return config.lsh_attn_chunk_length
    elif len(attn_types_set) == 1 and attn_types[0] == "local":
        return config.local_attn_chunk_length
    elif len(attn_types_set) == 2 and attn_types_set == set(["lsh", "local"]):
        return min(config.lsh_attn_chunk_length, config.local_attn_chunk_length)
    else:
        raise NotImplementedError(
            f"Only attn layer types 'lsh' and 'local' exist, but `config.attn_layers`: {config.attn_layers}. Select "
            "attn layer types from ['lsh', 'local'] only."
        )


def _stable_argsort(vector, dim):
    """from hf_Reformer"""
    # this function scales the vector so that torch.argsort is stable.
    # torch.argsort is not stable on its own
    scale_offset = torch.arange(vector.shape[dim], device=vector.device).view(1, 1, -1)
    scale_offset = scale_offset.expand(vector.shape)
    scaled_vector = vector.shape[dim] * vector + (scale_offset % vector.shape[dim])
    return torch.argsort(scaled_vector, dim=dim)


def _get_sorted_bucket_idx_and_undo_sorted_bucket_idx(buckets):
    """from hf_Reformer"""
    # no gradients are needed
    with torch.no_grad():
        # hash-based sort
        sorted_bucket_idx = _stable_argsort(buckets, dim=-1)

        # create simple indices to scatter to, to have undo sort
        indices = (
            torch.arange(sorted_bucket_idx.shape[-1], device=buckets.device)
            .view(1, 1, -1)
            .expand(sorted_bucket_idx.shape)
        )

        # get undo sort
        undo_sorted_bucket_idx = sorted_bucket_idx.new(*sorted_bucket_idx.size())
        undo_sorted_bucket_idx.scatter_(-1, sorted_bucket_idx, indices)

    return sorted_bucket_idx, undo_sorted_bucket_idx


class FeedForwardLayer(nn.Module):
    def __init__(self, d_model, dim_feedforward, activation, dropout) -> None:
        super(FeedForwardLayer, self).__init__()
        self.linear1 = nn.Linear(d_model, dim_feedforward)
        self.activation = activation
        self.dropout1 = nn.Dropout(dropout)
        self.linear2 = nn.Linear(dim_feedforward, d_model)
        self.dropout2 = nn.Dropout(dropout)

    def forward(self, x):
        return self.dropout2(
            self.linear2(self.dropout1(self.activation(self.linear1(x))))
        )


class TransformerEncoderLayer(nn.Module):
    def __init__(
        self,
        d_model,
        nhead,
        dim_feedforward=2048,
        dropout=0.1,
        activation=nn.ReLU(),
        layer_norm_eps=1e-5,
    ):
        super(TransformerEncoderLayer, self).__init__()
        self.self_attn = nn.MultiheadAttention(d_model, nhead, dropout=dropout)
        self.norm1 = nn.LayerNorm(d_model, eps=layer_norm_eps)
        self.norm2 = nn.LayerNorm(d_model, eps=layer_norm_eps)
        self.dropout = nn.Dropout(dropout)
        self.ff_block = FeedForwardLayer(d_model, dim_feedforward, activation, dropout)

    def forward(self, src, src_mask=None, src_key_padding_mask=None):
        x = src
        x = self.norm1(x + self._sa_block(x, src_mask, src_key_padding_mask))
        x = self.norm2(x + self._ff_block(x))
        return x

    # self-attention block
    def _sa_block(self, x, attn_mask, key_padding_mask):
        x = self.self_attn(
            x,
            x,
            x,
            attn_mask=attn_mask,
            key_padding_mask=key_padding_mask,
            need_weights=False,
        )[0]
        return self.dropout(x)

    # feed forward block
    def _ff_block(self, x):
        return self.ff_block(x)


class TestModule(torch.nn.Module):
    def inner_fn(self, left, right):
        return tuple(left) == tuple(right)

    def fn(self, tensor):
        if type(tensor) is int:
            return False

        torch.add(tensor, tensor)
        return self.inner_fn(tensor.shape, (1, 2, 3))


class ReproTests(torch._dynamo.test_case.TestCase):
    def test_do_paste_mask(self):
        torch._dynamo.utils.counters.clear()
        opt__do_paste_mask = torch._dynamo.optimize(
            torch._dynamo.testing.CompileCounter()
        )(_do_paste_mask)
        opt__do_paste_mask(
            torch.randn(1, 1, 28, 28),
            torch.tensor([[0.0, 1, 2, 4]]) * 1,
            427,
            640,
            True,
        )
        opt__do_paste_mask(
            torch.randn(1, 1, 28, 28),
            torch.tensor([[0.0, 1, 2, 4]]) * 2,
            427,
            640,
            True,
        )
        opt__do_paste_mask(
            torch.randn(1, 1, 28, 28),
            torch.tensor([[0.0, 1, 2, 4]]) * 3,
            612,
            612,
            True,
        )
        opt__do_paste_mask(
            torch.randn(1, 1, 28, 28),
            torch.tensor([[0.0, 1, 2, 4]]) * 4,
            612,
            612,
            True,
        )
        opt__do_paste_mask(
            torch.randn(1, 1, 28, 28),
            torch.tensor([[0.0, 1, 2, 4]]) * 2,
            427,
            640,
            False,
        )

        self.assertGreaterEqual(torch._dynamo.utils.counters["frames"]["ok"], 3)
        self.assertEqual(
            torch._dynamo.utils.counters["frames"]["total"],
            torch._dynamo.utils.counters["frames"]["ok"] + 1,
        )

    def test_convert_boxes_to_pooler_format(self):
        boxes1 = [
            Boxes(torch.arange(0, 8).reshape((2, 4))),
            Boxes(torch.arange(8, 16).reshape((2, 4))),
        ]
        boxes2 = [
            Boxes(torch.arange(16, 20).reshape((1, 4))),
            Boxes(torch.arange(20, 24).reshape((1, 4))),
        ]
        correct1 = convert_boxes_to_pooler_format(boxes1)
        correct2 = convert_boxes_to_pooler_format(boxes2)
        fn = convert_boxes_to_pooler_format
        cnt = torch._dynamo.testing.CompileCounter()
        opt_fn = torch._dynamo.optimize(cnt)(fn)
        self.assertTrue(same(opt_fn(boxes1), correct1))
        self.assertTrue(same(opt_fn(boxes2), correct2))

        # repeat_interleave is a dynamic shape operator we do not execute/
        # In the future, we could reduce the frame_count down to 1
        # by guarding on the exact values of `Tensor repeats` arg
        self.assertEqual(cnt.frame_count, ifdyn(2, 4))
        self.assertEqual(cnt.op_count, ifdyn(9, 10))

    def test_boxes_len(self):
        def fn(boxes):
            return len(boxes) + boxes.__len__() + boxes.tensor

        boxes1 = Boxes(torch.arange(0, 8).reshape((2, 4)))
        cnt = torch._dynamo.testing.CompileCounter()
        opt_fn = torch._dynamo.optimize_assert(cnt)(fn)
        self.assertTrue(same(opt_fn(boxes1), boxes1.tensor + 4.0))

        self.assertEqual(cnt.frame_count, 1)
        self.assertEqual(cnt.op_count, ifdyn(6, 1))

    def _reformer(self, nopython):
        input = torch.randn([1, 64, 256])
        model = ReformerEncoder()
        torch.manual_seed(1337)
        correct = copy.deepcopy(model)(input)
        cnt = torch._dynamo.testing.CompileCounter()
        torch.manual_seed(1337)
        opt_model = torch._dynamo.optimize(cnt, nopython=nopython)(model)
        self.assertTrue(same(opt_model(input), correct))
        return cnt

    def test_reformer_eval(self):
        with torch.no_grad():
            cnt = self._reformer(nopython=True)
        self.assertEqual(cnt.frame_count, 1)
        self.assertEqual(cnt.op_count, 10)

    def test_reformer_train(self):
        with torch.enable_grad():
            cnt = self._reformer(nopython=False)
        # cant inline torch.autograd.Function means graph break
        self.assertEqual(cnt.frame_count, 4)
        self.assertEqual(cnt.op_count, 10)

    def test_longformer_chunk(self):
        input1 = torch.randn([1, 4096, 1])
        input2 = torch.randn([12, 4096, 64])
        correct1 = longformer_chunk(input1)
        correct2 = longformer_chunk(input2)
        fn = longformer_chunk
        cnt = torch._dynamo.testing.CompileCounter()
        opt_fn = torch._dynamo.optimize_assert(cnt)(fn)
        self.assertTrue(same(opt_fn(input1), correct1))
        self.assertTrue(same(opt_fn(input2), correct2))
        self.assertTrue(same(opt_fn(input1), correct1))
        self.assertTrue(same(opt_fn(input2), correct2))

        # Dyn recompiles are due to changes in hidden_state (Should we be guarding on this?)
        self.assertEqual(cnt.frame_count, ifdyn(4, 2))
        self.assertEqual(cnt.op_count, ifdyn(76, 4))

    def test_hf_t5_forward(self):
        input = torch.randn([1, 2048, 512])
        model = PartialT5()
        correct = model(input)
        cnt = torch._dynamo.testing.CompileCounter()
        opt_model = torch._dynamo.optimize_assert(cnt)(model)
        self.assertTrue(same(opt_model(input), correct))

        self.assertEqual(cnt.frame_count, 1)
        self.assertEqual(cnt.op_count, ifdyn(13, 11))

    def test_slicing_dynamic_shape(self):
        def fn(y):
            x = torch.ones(8)
            idx = y[0]
            out = x[idx:]
            return (out + 3) * 5

        counter = torch._dynamo.testing.CompileCounter()
        opt_fn = torch._dynamo.optimize(counter)(fn)
        out = opt_fn(torch.ones(10, dtype=torch.long))
        # idx should be 1 -> slicing off [1:] of 8 elem tensor
        self.assertEqual(list(out.shape), [7])

        expected_ops = ifdyn(5, 4)
        expected_frame = ifdyn(1, 2)

        self.assertEqual(expected_ops, expected_ops)
        self.assertEqual(expected_frame, expected_frame)

        self.assertEqual(list(opt_fn(torch.tensor([4])).shape), [4])

    def test_slicing_dynamic_shape_setitem(self):
        def fn(input_lengths: torch.Tensor, new_ones_1):
            getitem_13 = input_lengths[3]
            new_ones_1[(3, slice(getitem_13, None, None))] = 0
            setitem_13 = new_ones_1
            return (setitem_13,)

        x = torch.randn(10).to(dtype=torch.int64)
        y = torch.randn(10, 204)
        ref = fn(x, y)
        opt_fn = torch._dynamo.optimize("aot_eager")(fn)
        res = opt_fn(x, y)
        self.assertTrue(same(ref, res))

    @requires_static_shapes
    def test_chunk_reformer_ff(self):
        input = torch.randn([1, 4096, 256])
        model = ChunkReformerFeedForward()
        correct = model(input)
        cnt = torch._dynamo.testing.CompileCounter()
        opt_model = torch._dynamo.optimize_assert(cnt)(model)
        self.assertTrue(same(opt_model(input), correct))

        self.assertEqual(cnt.frame_count, 1)
        self.assertEqual(cnt.op_count, 4)

    # see: https://github.com/pytorch/pytorch/issues/80067
    # NB: When you remove the expectedFailure, don't forget to
    # uncomment/adjust the assertEqual below
    @unittest.expectedFailure
    @patch.object(torch._dynamo.config, "fake_tensor_propagation", True)
    @patch.object(torch._dynamo.config, "capture_scalar_outputs", True)
    def test_maml_item_capture(self):
        a = torch.randn(5, 1, 28, 28)
        b = torch.zeros(5, dtype=torch.int64)
        c = torch.randn(75, 1, 28, 28)
        d = torch.zeros(75, dtype=torch.int64)
        model = PartialMaml()
        correct = model(a, b, c, d)
        cnt = torch._dynamo.testing.CompileCounter()
        opt_model = torch._dynamo.optimize(cnt)(model)
        for _ in range(10):
            self.assertTrue(same(opt_model(a, b, c, d), correct))

        # self.assertEqual(cnt.frame_count, ifdyn(3, 2))
        # TODO(jansel): figure out why op count depends on imports
        self.assertIn(cnt.op_count, (36, 35, 34, 29, 28, 27))

    # see: https://github.com/pytorch/pytorch/issues/80067
    @patch.object(torch._dynamo.config, "capture_scalar_outputs", False)
    def test_maml_no_item_capture(self):
        a = torch.randn(5, 1, 28, 28)
        b = torch.zeros(5, dtype=torch.int64)
        c = torch.randn(75, 1, 28, 28)
        d = torch.zeros(75, dtype=torch.int64)
        model = PartialMaml()
        correct = model(a, b, c, d)
        cnt = torch._dynamo.testing.CompileCounter()
        opt_model = torch._dynamo.optimize(cnt)(model)
        for _ in range(10):
            self.assertTrue(same(opt_model(a, b, c, d), correct))

        self.assertEqual(cnt.frame_count, ifdyn(5, 4))
        # TODO(jansel): figure out why op count depends on imports
        self.assertIn(cnt.op_count, (31, 36, 35, 34, 29, 28))

    def test_hf_model_output(self):
        ex = ModelOutput(a=torch.randn(10), b=torch.randn(10), c=torch.randn(10))

        def fn1(x):
            return x["a"] + 1

        def fn2(x):
            return x.a + 1

        def fn3(x):
            return x.to_tuple()[0] + 1

        def fn4(x):
            return x[0] + 1

        cnt = torch._dynamo.testing.CompileCounter()
        for fn in (fn1, fn2, fn3, fn4):
            cnt.clear()
            opt_fn = torch._dynamo.optimize_assert(cnt)(fn)
            self.assertTrue(same(opt_fn(ex), ex.a + 1))
            self.assertEqual(cnt.frame_count, 1)
            self.assertEqual(cnt.op_count, 1)

    @requires_static_shapes
    def test_create_rand_mask_from_inputs(self):
        args = [
            torch.randn([1, 64, 64]),
            torch.randn([1, 64, 64]),
            torch.zeros([1, 12, 62, 3], dtype=torch.int64),
            12,
            3,
            1,
            4096,
            64,
        ]
        correct = create_rand_mask_from_inputs(*args)
        fn = create_rand_mask_from_inputs

        cnt = torch._dynamo.testing.CompileCounter()
        opt_fn = torch._dynamo.optimize_assert(cnt)(fn)
        self.assertTrue(same(opt_fn(*args), correct))
        self.assertEqual(cnt.frame_count, 1)
        self.assertEqual(cnt.op_count, 8)

    def test_rng_state(self):
        def fn():
            state = torch.get_rng_state()
            before = torch.rand(1000)
            torch.set_rng_state(state)
            after = torch.rand(1000)
            return before, after

        cnt = torch._dynamo.testing.CompileCounter()
        opt_fn = torch._dynamo.optimize(cnt)(fn)

        before, after = opt_fn()
        self.assertTrue(same(before, after))
        self.assertEqual(cnt.frame_count, 2)
        self.assertEqual(cnt.op_count, 3)  # rand, rand
        try:
            graph, _ = torch._dynamo.export(fn)
            # See https://github.com/pytorch/pytorch/pull/87490
            self.fail("unexpected export success")
        except torch._dynamo.exc.Unsupported:
            pass

    def test_seq_append_list(self):
        x = torch.randn(4, 10)
        model = SequentialAppendList(
            torch.nn.Linear(10, 10),
            torch.nn.ReLU(),
            torch.nn.Linear(10, 10),
            torch.nn.ReLU(),
        )
        # this one is tricky because it mutates the list provided as an input
        l1 = [x]
        l2 = [x]
        correct, _ = model(x, l1)
        cnt = torch._dynamo.testing.CompileCounter()
        opt_model = torch._dynamo.optimize_assert(cnt)(model)
        result, l3 = opt_model(x, l2)
        self.assertTrue(same(result, correct))
        self.assertTrue(same(l1, l2))
        self.assertIs(l2, l3)
        self.assertEqual(cnt.frame_count, 1)
        self.assertEqual(cnt.op_count, 5)

    def test_batch_norm_act(self):
        a = torch.randn(5, 1, 28, 28)
        model = BatchNormAct2d(1).eval()
        correct = model(a)
        cnt = torch._dynamo.testing.CompileCounter()
        if not torch._dynamo.config.specialize_int_float:
            # _local_scalar_dense causes graph break w 0-dim tensor
            opt_model = torch._dynamo.optimize(cnt)(model)
            self.assertTrue(same(opt_model(a), correct))
            return

        opt_model = torch._dynamo.optimize_assert(cnt)(model)
        self.assertTrue(same(opt_model(a), correct))
        self.assertEqual(cnt.frame_count, 1)
        self.assertEqual(cnt.op_count, 2)

    def test_get_parameter_dtype(self):
        model = SequentialAppendList(
            torch.nn.Linear(10, 10),
            torch.nn.ReLU(),
        )

        def fn(model, x):
            return x + torch.randn(10, dtype=get_parameter_dtype(model))

        cnt = torch._dynamo.testing.CompileCounter()
        opt_fn = torch._dynamo.optimize_assert(cnt)(fn)
        self.assertEqual(opt_fn(model, torch.randn(10)).dtype, torch.float32)
        self.assertEqual(cnt.frame_count, 1)
        self.assertEqual(cnt.op_count, 2)

    def test_nn_parameter(self):
        def test_fn():
            a = torch.nn.Parameter(torch.randn(5, 5))
            # Checks that TensorVariable stores the type information correctly
            self.assertTrue(isinstance(a, torch.nn.Parameter))
            return a

        cnt = torch._dynamo.testing.CompileCounter()
        opt_test_fn = torch._dynamo.optimize(cnt)(test_fn)
        out = opt_test_fn()
        self.assertTrue(isinstance(out, torch.nn.Parameter))

    def test_Size(self):
        def test_fn():
            a = torch.randn(4)
            x = torch.Size([1, 2, 3])
            # Checks that SizeVariable return torch.Size object
            assert isinstance(x, torch.Size)
            # Causes graph breaks and checks reconstruction of SizeVariable
            # object
            self.assertIsInstance(x, torch.Size)
            return a

        cnt = torch._dynamo.testing.CompileCounter()
        opt_test_fn = torch._dynamo.optimize(cnt)(test_fn)
        opt_test_fn()

    def test_indexing_with_list(self):
        def test_fn():
            def run_test(tensor, *idx):
                npt = tensor.numpy()
                assert npt[idx].shape == tensor[idx].shape

            x = torch.arange(0, 10)
            cases = [
                [None, None],
                [1, None],
            ]

            for case in cases:
                run_test(x, *case)

            return torch.randn(4)

        cnt = torch._dynamo.testing.CompileCounter()
        opt_test_fn = torch._dynamo.optimize(cnt)(test_fn)
        opt_test_fn()

    def test_reformer_min_chunk_len(self):
        def fn(cfg):
            t = torch.empty(10)
            t.fill_(_get_min_chunk_len(cfg))
            return t[0]

        cfg = DummyConfig()
        cnt = torch._dynamo.testing.CompileCounter()
        opt_fn = torch._dynamo.optimize_assert(cnt)(fn)
        self.assertEqual(opt_fn(cfg), 64)
        self.assertEqual(cnt.frame_count, 1)
        self.assertEqual(cnt.op_count, 3)

    def test_reformer_sorting(self):
        x = torch.zeros([1, 12, 4096], dtype=torch.int64)
        correct = _get_sorted_bucket_idx_and_undo_sorted_bucket_idx(x)
        fn = _get_sorted_bucket_idx_and_undo_sorted_bucket_idx

        cnt = torch._dynamo.testing.CompileCounter()
        opt_fn = torch._dynamo.optimize_assert(cnt)(fn)
        self.assertTrue(same(opt_fn(x), correct))
        self.assertEqual(cnt.frame_count, 1)
        self.assertEqual(cnt.op_count, ifdyn(28, 14))

    def test_recursive_map(self):
        # https://github.com/pytorch/torchdynamo/issues/132
        def _recursive_map(struct, batch_dim=0):
            for k, v in struct.items():
                if v is not None:
                    if isinstance(v, dict):
                        _recursive_map(v)
                    else:
                        struct[k] = v

        def toy_example(a, b, v):
            x = a / (torch.abs(a) + 1)
            if v is not None:
                _recursive_map(v)
            return x * b

        cnt = torch._dynamo.testing.CompileCounter()
        opt_toy_example = torch._dynamo.optimize(cnt)(toy_example)
        opt_toy_example(
            torch.randn(10),
            torch.randn(10),
            {"layer0": {"memory_keys": torch.randn(10)}},
        )
        self.assertEqual(cnt.frame_count, 1)
        self.assertEqual(cnt.op_count, 4)

    def test_issue175(self):
        n_heads = 2
        d_model = 64
        model = TransformerEncoderLayer(d_model, n_heads)
        inp = torch.randn(1, d_model)
        cnt = torch._dynamo.testing.CompileCounter()
        opt_model = torch._dynamo.optimize(cnt, nopython=True)(model)
        opt_model(inp)
        opt_model(inp)
        self.assertEqual(cnt.frame_count, 1)
        self.assertEqual(cnt.op_count, 12)

    def test_exec_import(self):
        def fn1():
            exec("import math")

        def fn2():
            try:
                math.sqrt(4)
                return False
            except NameError:
                return True

        def fn3():
            fn1()
            return fn2()

        self.assertTrue(fn3())
        opt_fn3 = torch._dynamo.optimize("eager")(fn3)
        self.assertTrue(opt_fn3())

    def test_exec_wildcard_import(self):
        # Test that globals are not carried over from frame to frame
        def fn1():
            exec("from torch import *")

        def fn2():
            x = torch.zeros(4)
            for i in range(5):
                x = x + i
            return x

        def fn3():
            fn1()
            return fn2()

        ref = fn3()
        opt_fn3 = torch._dynamo.optimize("eager")(fn3)
        res = opt_fn3()
        self.assertTrue(same(ref, res))

    def test_with_on_graph_break_inst(self):
        def reversible(x):
            print("Hello world")  # Cause graph break so inline fails
            return torch.sin(torch.cos(x))

        def fn(x):
            with torch.enable_grad():
                a = torch.sin(x)
                b = reversible(a)
                c = torch.sigmoid(b)
                c.sum().backward()
                return x.grad

        x = torch.randn(3, requires_grad=True)
        x.grad = None
        with torch.no_grad():
            ref = fn(x)

        x.grad = None
        opt_fn = torch._dynamo.optimize("eager")(fn)
        with torch.no_grad():
            res = opt_fn(x)
        self.assertTrue(same(ref, res))

    # https://github.com/pytorch/torchdynamo/issues/1446
    def test_grad_mode_carrying_correct_state_after_graph_break(self):
        def fn(x):
            with torch.no_grad():
                y = x * 3
                print("Break")
                z = x + 2
            return y, z

        x = torch.randn(3, requires_grad=True)
        opt_fn = torch._dynamo.optimize("eager")(fn)
        y, z = opt_fn(x)
        self.assertFalse(y.requires_grad)
        self.assertFalse(z.requires_grad)

    def test_abc_setattr(self):
        # tests that we correctly bail out of __setattr__ calls

        # TODO: does not ensure ABC classes are correctly inferred as ClassVariables
        # (doesn't test the fix for 'super()')

        class BaseModule(torch.nn.Module, ABC):
            def blah(self, x):
                return x + 1

        class Derived(BaseModule):
            def __setattr__(self, name, value) -> None:
                super().__setattr__(name, value)

            def forward(self, x):
                # expect a graph break on __setattr__
                self.foo = 0
                return self.blah(x)

            def blah(self, x):
                return super().blah(x)

        x = torch.randn(3, requires_grad=True)
        mod = Derived()
        opt_mod = torch._dynamo.optimize("eager")(mod)
        opt_mod(x)

        self.assertGreaterEqual(torch._dynamo.utils.counters["frames"]["ok"], 3)
        self.assertGreaterEqual(torch._dynamo.utils.counters["frames"]["total"], 3)

    @patch.object(torch._dynamo.config, "suppress_errors", True)
    def test_guard_fail_tensor_bool(self):
        @torch._dynamo.skip
        def fn():
            condition_shape = (5, 5)
            dtypes = (torch.bool,)
            shapes = (
                (),
                (5,),
                (1, 5),
            )

            tensors = list(
                [
                    torch.empty(shape, dtype=dtype).fill_(17)
                    for shape, dtype in itertools.product(shapes, dtypes)
                ]
            )

            x_vals = (5.0, *tensors)
            y_vals = (6.0, *tensors)

            @torch._dynamo.disable
            def get_expected(condition, x, y):
                x_np = x.cpu().numpy() if isinstance(x, torch.Tensor) else x
                y_np = y.cpu().numpy() if isinstance(y, torch.Tensor) else y
                return torch.from_numpy(
                    np.where(condition.cpu().numpy(), x_np, y_np)
                ).to(common_dtype)

            for x, y in zip(x_vals, y_vals):
                condition = torch.empty(*condition_shape, dtype=torch.bool).bernoulli_()
                common_dtype = torch.result_type(x, y)

                def check_equal(condition, x, y):
                    # NumPy aggressively promotes to double, hence cast to output to correct dtype
                    expected = get_expected(condition, x, y)
                    result = torch.where(condition, x, y)
                    assert torch.allclose(expected, result)

                check_equal(condition, x, y)
                check_equal(condition, y, x)

        fn()
        opt_fn = torch._dynamo.optimize("eager")(fn)
        opt_fn()

    def test_guard_fail_nested_tuple(self):
        def fn(args):
            return torch.ones(()), args[0] * 2

        # This adds a tensor check on args[1][0] and args[1][1]
        args1 = (torch.ones(1), (torch.ones(1), torch.ones(1)))
        args2 = (torch.ones(1), torch.ones(1))
        opt_fn = torch._dynamo.optimize("eager")(fn)
        ref = opt_fn(args1)
        res = opt_fn(args2)

        self.assertTrue(same(ref, res))

    # AssertionError: ABCMeta
    @unittest.expectedFailure
    def test_numpy_list(self):
        @torch._dynamo.disable
        def rand_gen():
            return list(np.array([random.randint(5, 10) for _ in range(10)]))

        def fn(x):
            random_list = rand_gen()
            z = torch.LongTensor(random_list)
            return x * z

        x = torch.ones(10) * 2

        random.seed(0)
        ref0 = fn(x)
        ref1 = fn(x)

        random.seed(0)
        opt_fn = torch._dynamo.optimize("eager")(fn)
        res0 = opt_fn(x)
        res1 = opt_fn(x)

        self.assertTrue(same(ref0, res0))
        self.assertTrue(same(ref1, res1))

    @unittest.skipIf(not HAS_REFS, "requires recent PT version")
    def test_primtorch(self):
        @torch._dynamo.optimize("eager")
        def fn(x):
            torch._refs.abs(x)

        fn(torch.randn(3))

    @unittest.skipIf(not HAS_REFS, "requires recent PT version")
    @unittest.expectedFailure
    # inline_call [('inline in skipfiles: bind ...python3.10/inspect.py', 1)]
    def test_primtorch_no_graph_break(self):
        @torch._dynamo.optimize("eager", nopython=True)
        def fn(x):
            torch._refs.abs(x)

        fn(torch.randn(3))

    @unittest.skipIf(
        not isinstance(torch.ops.aten.abs, torch._ops.OpOverloadPacket),
        "old pt doesn't work",
    )
    def test_torch_ops_aten(self):
        # Picked an op that doesn't show up in the default list
        @torch._dynamo.optimize("eager", nopython=True)
        def fn(x):
            return torch.ops.aten.absolute(x)

        fn(torch.randn(3))

    def test_guard_ordering_shape_fail(self):
        # If a function which takes a tensor has an inner function which
        # is compiled and generates a guard on its shape,
        # they are evaluated in the wrong order. So if on a subsequent call
        # an int is passed instead of a tensor, guard evaluation will crash
        # with a "no attribute: shape" error
        m = TestModule()
        opt_m = torch._dynamo.optimize("eager")(m)
        opt_m.fn(torch.ones((5, 5)))
        opt_m.fn(-3)

    def test_tensor_isinstance_tuple(self):
        @torch._dynamo.optimize("eager")
        def fn():
            t = torch.ones(5, 5)
            if not isinstance(t, (int, torch.Tensor)):
                msg = str.format(
                    "{0} is not an instance of {1}",
                    type(t),
                    (int, torch.Tensor),
                )
                raise ValueError(msg)
            return True

        fn()

    def test_isinstance_dtype(self):
        @torch._dynamo.optimize("eager", nopython=True)
        def fn(x):
            isinstance(torch.bfloat16, torch.dtype)
            return x

        fn(torch.randn(3))

    # Bug with storage meta - torch.BoolStorage is becoming torch.storage._LegacyStorageMeta
    @unittest.expectedFailure
    def test_isinstance_storage(self):
        @torch._dynamo.optimize("eager")
        def fn(x):
            f = bytearray([0x00, 0x01, 0x02, 0x03, 0x04, 0x05, 0x10, 0x40])
            bools = torch.BoolStorage.from_buffer(f, "big")
            assert isinstance(bools, torch.BoolStorage)
            return x

        fn(torch.randn(3))

    def test_dict_list_values(self):
        def inner_fn(args):
            return [x[1].shape for x in args]

        @torch._dynamo.optimize("eager")
        def fn(tensors):
            return inner_fn(zip(itertools.count(), tensors["args"]))

        fn({"args": [torch.ones(5, 5), torch.ones(5, 6), torch.ones(5, 7)]})
        fn({"args": [torch.ones(5, 5)]})

    def test_dict_iter(self):
        class MyMod(torch.nn.Module):
            def forward(self, x):
                z = {"my": 1, "const": 2, "dict": 3, "variable": 4}
                tot = 0
                for key in z:
                    tot += z[key]

                return tot

        x = torch.tensor([0])
        model = MyMod()
        opt_model = torch._dynamo.optimize("eager", nopython=True)(model)
        y = opt_model(x)

        self.assertEqual(y, 10)

    def test_sort_out(self):

        dtype = torch.float32
        device = "cpu"

        def fn():
            tensor = torch.randn((3, 5), dtype=dtype, device=device)[:, 0]
            values1 = torch.tensor(0, dtype=dtype, device=device)
            indices1 = torch.tensor(0, dtype=torch.long, device=device)
            torch.sort(tensor, out=(values1, indices1))
            self.assertEqual(values1.stride(), (1,))
            self.assertEqual(indices1.stride(), (1,))

        fn()
        opt_fn = torch._dynamo.optimize("eager")(fn)
        opt_fn()

    def test_sigmoid_out(self):

        dtype = torch.float32
        device = "cpu"

        def fn():
            inp = torch.randn((3, 5), dtype=dtype, device=device)
            out1 = torch.tensor(0, dtype=dtype, device=device)
            torch.sigmoid(inp, out=out1)
            self.assertEqual(out1.numel(), 15)

        fn()
        opt_fn = torch._dynamo.optimize("eager")(fn)
        opt_fn()

    def test_slice_into_list_mutable(self):
        class Mod(torch.nn.Module):
            def forward(self, listy):
                x = listy[3:5]
                for i in range(10):
                    z = torch.abs(torch.randn(10)) + 1
                    x[0] = z
                return x

        m = Mod()
        listy = [torch.randn(10)] * 10

        cnt = torch._dynamo.testing.CompileCounter()
        opt_m = torch._dynamo.optimize(cnt, nopython=True)(m)
        opt_m.forward(listy)

        self.assertEqual(cnt.frame_count, 1)

    def test_vdd_duplicate_error(self):
        def fn(a, dt):
            keys = list(dt._jt_dict.keys())
            p = torch.cos(dt._jt_dict[keys[0]]._value)
            q = torch.sin(a)
            r = torch.sigmoid(dt._jt_dict[keys[0]]._value)
            return p + q + r

        class Value:
            def __init__(self):
                self._value = torch.randn(4)

        class Sample:
            def __init__(self):
                self._jt_dict = {}
                self._jt_dict["POSITION_ID"] = Value()

        a = torch.randn(4)
        sample = Sample()

        ref = fn(a, sample)

        optimized_fn = torch._dynamo.optimize("eager", nopython=True)(fn)
        res = optimized_fn(a, sample)

        self.assertTrue(same(ref, res))

    def test_specialized_stride(self):
        def f():
            e = torch.empty(4)
            x = e[::2]
            return x.stride()

        self.assertEqual(f(), torch._dynamo.optimize("eager")(f)())

    @unittest.skipIf(not has_detectron2(), "requires detectron2")
    def test_multi_import(self):
        @torch._dynamo.optimize("eager", nopython=True)
        def to_bitmasks(boxes):
            from detectron2.layers.mask_ops import (
                _paste_masks_tensor_shape,
                paste_masks_in_image,
            )

            if (
                paste_masks_in_image is not None
                and _paste_masks_tensor_shape is not None
            ):
                return boxes + 1

        self.assertTrue((to_bitmasks(torch.zeros(10)) == torch.ones(10)).all())

    def test_multi_dot_import(self):
        def fn1(x):
            return torch.sin(x)

        def fn(x):
            import torch.fx

            _ = torch.fx.symbolic_trace(fn1)
            return x * 2

        x = torch.randn(10)
        fn(x)
        cnt = torch._dynamo.testing.CompileCounter()
        opt_fn = torch._dynamo.optimize(cnt)(fn)
        opt_fn(x)
        self.assertEqual(cnt.frame_count, 1)

    def test_relative_import(self):
        try:
            from . import test_functions as _  # noqa: F401

            def fn(x):
                from .test_functions import tensor_for_import_testing

                return x * 2 * tensor_for_import_testing

        except ImportError:

            def fn(x):
                from test_functions import tensor_for_import_testing

                return x * 2 * tensor_for_import_testing

        x = torch.randn(10)
        fn(x)
        cnt = torch._dynamo.testing.CompileCounter()
        opt_fn = torch._dynamo.optimize(cnt, nopython=True)(fn)
        opt_fn(x)
        self.assertEqual(cnt.frame_count, 1)

    def test_relative_import_no_modulename(self):
        try:
            from . import test_functions as _  # noqa: F401

            def fn(x):
                from . import test_functions

                return x * 2 * test_functions.tensor_for_import_testing

        except ImportError:

            def fn(x):
                import test_functions

                return x * 2 * test_functions.tensor_for_import_testing

        x = torch.randn(10)
        fn(x)
        cnt = torch._dynamo.testing.CompileCounter()
        opt_fn = torch._dynamo.optimize(cnt, nopython=True)(fn)
        opt_fn(x)
        self.assertEqual(cnt.frame_count, 1)

    @patch.object(torch._functorch.config, "use_dynamic_shapes", True)
    def test_bigbird_unsqueeze_inplace(self):
        def fn(reshape_2):
            view_2 = reshape_2.clone()
            view_2.unsqueeze_(2)
            cat_11 = torch.cat([view_2], dim=2)
            view_13 = cat_11.view((2, 12, 64, -1))
            return (view_13,)

        x = torch.randn(2, 12, 64, 64, requires_grad=True)
        ref = fn(x)
        opt_fn = torch._dynamo.optimize("aot_eager")(fn)
        res = opt_fn(x)
        self.assertTrue(same(ref, res))

    def test_issue1466_size_aot_autograd(self):
        def fn(x):
            # do a tensor op and a size compute
            y = x * 2
            x_size = x.size()
            # trigger a graph break
            print("arf")
            # use the tensor op and size compute
            z = y.view(x_size) + 1
            return z

        x = torch.randn(2, 3, requires_grad=True)
        ref = fn(x)
        opt_fn = torch._dynamo.optimize("aot_eager")(fn)
        res = opt_fn(x)
        self.assertTrue(same(ref, res))

    def test_ellipsis(self):
        class Repro(torch.nn.Module):
            def __init__(self):
                super().__init__()
                self.lnorm = torch.nn.LayerNorm(
                    (256,), eps=1e-06, elementwise_affine=True
                )
                self.linear = torch.nn.Linear(
                    in_features=256, out_features=256, bias=True
                )

            def forward(self, cat_10):
                lnorm = self.lnorm(cat_10)
                getitem_64 = lnorm[
                    (slice(None, None, None), slice(0, 1, None), Ellipsis)
                ]
                linear = self.linear(getitem_64)
                return (linear,)

        args = [torch.randn(2, 197, 256)]

        mod = Repro()
        opt_mod = torch._dynamo.optimize("eager", nopython=True)(mod)

        self.assertTrue(same(mod(*args), opt_mod(*args)))

    def test_reinplacing(self):
        class MockModule(torch.nn.Module):
            def __init__(self):
                super().__init__()
                self.self_layoutlm_embeddings_x_position_embeddings = (
                    torch.nn.Embedding(1024, 768)
                )
                self.self_layoutlm_embeddings_y_position_embeddings = (
                    torch.nn.Embedding(1024, 768)
                )

            def forward(self, getitem_1, getitem_2, add):
                self_layoutlm_embeddings_x_position_embeddings = (
                    self.self_layoutlm_embeddings_x_position_embeddings(getitem_1)
                )
                self_layoutlm_embeddings_y_position_embeddings = (
                    self.self_layoutlm_embeddings_y_position_embeddings(getitem_2)
                )
                add_1 = add + self_layoutlm_embeddings_x_position_embeddings
                add_2 = add_1 + self_layoutlm_embeddings_y_position_embeddings
                return (add_2,)

        mod = MockModule()
        opt_mod = torch._dynamo.optimize("aot_inductor_debug")(mod)

        args = [
            ((2, 512), (2048, 4), torch.int64, "cpu", False),
            ((2, 512), (2048, 4), torch.int64, "cpu", False),
            ((2, 512, 768), (393216, 768, 1), torch.float32, "cpu", True),
        ]
        args = [
            rand_strided(sh, st, dt, dev).requires_grad_(rg)
            for (sh, st, dt, dev, rg) in args
        ]
        self.assertTrue(same_two_models(mod, opt_mod, args))

    def test_optimized_deepcopy(self):
        # See https://github.com/pytorch/pytorch/pull/88629
        class Foo(torch.nn.Module):
            def __init__(self):
                super().__init__()
                self.fc = torch.nn.Linear(in_features=2, out_features=3, bias=True)

            def forward(self, x):
                return self.fc(x)

        mod = Foo()
        opt_mod = torch._dynamo.optimize("eager")(mod)
        args = [torch.randn(1, 2)]
        self.assertTrue(same_two_models(mod, opt_mod, args))

    def test_class_member(self):
        class Foo(torch.nn.Module):
            a = 4
            b = torch.ones(3, 4)

            def __init__(self):
                super().__init__()
                self.c = 4

            def forward(self, x):
                return x.cos() + self.a + self.b + self.c

        mod = Foo()
        opt_mod = torch._dynamo.optimize("eager", nopython=True)(mod)
        args = (torch.randn(3, 4),)
        self.assertTrue(same(mod(*args), opt_mod(*args)))

    def test_named_buffers(self):
        class Foo(torch.nn.Module):
            def __init__(self):
                super().__init__()
                self.register_buffer("x", torch.ones(3))
                self.register_buffer("y", torch.ones(3))

            def forward(self, inp):
                res = 0
                for name, buffer in self.named_buffers():
                    res += buffer.sum()

                return inp.cos() + res

        mod = Foo()
        opt_mod = torch._dynamo.optimize("eager", nopython=True)(mod)
        args = (torch.randn(3, 4),)
        self.assertTrue(same(mod(*args), opt_mod(*args)))

    def test_is_symbolic_tracing(self):
        # Ensure no graph break here
        def fn(x):
            if is_fx_tracing_test():
                return x * 2
            return x * 4

        a = torch.randn(4)
        ref = fn(a)
        opt_fn = torch._dynamo.optimize("eager", nopython=True)(fn)
        res = opt_fn(a)
        self.assertTrue(same(ref, res))

    def test_tokenization(self):
        from collections import UserDict

        class BatchEncoding(UserDict):
            """
            Copied from tokenization
            """

            def __init__(
                self,
                data,
            ):
                super().__init__(data)

            def __getattr__(self, item: str):
                try:
                    return self.data[item]
                except KeyError as e:
                    raise AttributeError from e

        def tokenization(x):
            encoding = BatchEncoding({"key": x})
            return encoding["key"]

        opt_fn = torch._dynamo.optimize("eager")(tokenization)
        x = torch.rand((1, 4))
        ref = tokenization(x)
        res = opt_fn(x)
        self.assertTrue(same(ref, res))

    def test_modules(self):
        class Foo(torch.nn.Module):
            def __init__(self):
                super().__init__()
                self.fc = torch.nn.Linear(4, 3)

            def forward(self, inp):
                res = torch.zeros(3, 3)
                for mod in self.modules():
                    res += self.fc(inp)
                return res

        mod = Foo()
        args = (torch.ones(3, 4),)
        cnt = torch._dynamo.testing.CompileCounter()
        opt_mod = torch._dynamo.optimize(cnt, nopython=True)(mod)
        self.assertTrue(same(mod(*args), opt_mod(*args)))
        self.assertEqual(cnt.op_count, 5)
        self.assertEqual(cnt.frame_count, 1)

    @requires_cuda()
    def test_norm_dtype(self):
        def foo(_stack0):
            getitem = _stack0[(slice(None, None, None), -1)]
            _stack0 = None
            normalize = torch.nn.functional.normalize(getitem, p=2, dim=1)
            getitem = None
            return (normalize,)

        args = [((2, 50, 256), (1, 256, 1), torch.float16, "cuda", False)]
        args = [
            rand_strided(sh, st, dt, dev).requires_grad_(rg)
            for (sh, st, dt, dev, rg) in args
        ]

        opt_foo = torch._dynamo.optimize("aot_inductor_debug")(foo)
        with torch.cuda.amp.autocast(enabled=True):
            ref = foo(*args)[0]
            res = foo(*args)[0]
            self.assertEqual(ref.dtype, res.dtype)

            self.assertTrue(same(res, ref))

    def test_for_loop_graph_break(self):
        def inner(x):
            return torch.sin(x)

        def fn(x):
            for _ in range(100):
                inner(x)
                torch._dynamo.graph_break()
            return x

        cnt = torch._dynamo.testing.CompileCounter()
        opt_fn = torch._dynamo.optimize(cnt)(fn)
        x = torch.randn(4)
        opt_fn(x)
        self.assertEqual(cnt.frame_count, 1)
        self.assertEqual(cnt.op_count, 1)

    def test_for_loop_graph_break_before(self):
        # Checks that the backedge is calculated correctly
        def inner(x):
            return torch.sin(x)

        def fn(x):
            torch._dynamo.graph_break()
            for _ in range(100):
                inner(x)
            return x

        cnt = torch._dynamo.testing.CompileCounter()
        opt_fn = torch._dynamo.optimize(cnt)(fn)
        x = torch.randn(4)
        opt_fn(x)
        self.assertEqual(cnt.frame_count, 1)
        self.assertEqual(cnt.op_count, 100)

    def test_avoid_dupe_specialization(self):
        def f(x, y):
            return (x + y) * 1

        opt_f = torch._dynamo.optimize("aot_eager")(f)

        for b in [True, False]:
            x = torch.randn(4, requires_grad=b)
            y = torch.randn(4, requires_grad=b)
            self.assertEqual(f(x, x), opt_f(x, x))
            self.assertEqual(f(x, y), opt_f(x, y))

    def test_reformer_remove_unused_args(self):
        # This test case is very interesting.  First, let's describe
        # the bug this is testing for.  The bug we fixed is twofold:
        #
        # - We prune GraphArgs that aren't used in the output graph.
        #   However, sometimes it is possible for those GraphArgs to be
        #   utilized in shape guards (you could imagine this happening if
        #   dynamo poked some shape variables without recording them in the
        #   graph.)  If we prune those GraphArgs, we get a
        #   "s1 not in ..." error as we can no longer codegen the
        #   requested guards.
        #
        # - But in practice, Dynamo usually traces size accesses into the
        #   graph, preventing the GraphArg from getting pruned.  So how
        #   come we were running into this in practice with hf_Reformer?
        #   The answer is checkpointing!
        #
        # This brings us to the following test case.  Here's what it does:
        #
        # 1. It traces some operations, and then checkpoints before inlining
        #    the function call to g
        #
        # 2. g traces some more operations (triggering the shape guard
        #    to be created), but then it graph breaks
        #
        # 3. Because you can't graph break in an inlining function, we roll
        #    back to the outer checkpoint ("undoing" the operation that
        #    induced the shape guard) and then immediately generate a
        #    subgraph at that point.
        #
        # If we failed to checkpoint the ShapeEnv, it can still have guards
        # from the aborted speculation, which we will then still attempt to
        # codegen.
        #
        # There's an additional nuance: suppose x is used but y is not.
        # If you create a guard like y == x * 2, you will accidentally avoid
        # the "s1 not in ..." error, as y will get substituted with x * 2,
        # but x is still a GraphArg (it's used) and you don't end up with
        # the error.  This is why we must show y + y == x, not vice versa.
        # Similarly, it is also why we must not do a simple guard like x == y
        #
        # Can we actually demonstrate that checkpointing the ShapeEnv is
        # necessary?  It's not so easy to induce this case.  Dynamo is very
        # eager about adding locals to GraphArgs; any local that is in scope,
        # even if it isn't used, is added to GraphArgs (see also
        # https://github.com/pytorch/torchdynamo/issues/1925 ).  So long
        # as Dynamo eagerly guards in this way, we have an invariant that
        # all locals are guaranteed to show up in GraphArgs before the
        # inlining function call, in which case we will always have enough
        # information to codegen our guards so long as we don't prune the
        # unused GraphArgs away (and indeed, the direct fix for this bug
        # was to make sure we use original GraphArgs).  Non locals,
        # conversely, typically are static, and so won't have guards allocated
        # for them.  That being said, there may still be a way to trigger
        # this error.

        def g(x, y):
            r = torch.cat((y, y)) + x
            print("foo")
            return r

        def f(x, y):
            x = x * 3
            return g(x, y)

        opt_f = torch._dynamo.optimize("aot_eager")(f)

        x = torch.randn(4)
        y = torch.randn(2)
        self.assertEqual(f(x, y), opt_f(x, y))

<<<<<<< HEAD
    def test_output_aliases_intermediate(self):
        def f(x):
            intermediate = x.mul(2)
            return intermediate.view(-1)

        opt_f = torch._dynamo.optimize("aot_eager")(f)

        for b in [True, False]:
            x = torch.randn(4, requires_grad=b)
            self.assertEqual(f(x), opt_f(x))
            self.assertEqual(f(x), opt_f(x))
=======
    def test_swin_base_tensor_attr(self):
        class Foo(torch.nn.Module):
            def __init__(self):
                super().__init__()
                # NB: not a parameter or buffer
                self.t = torch.randn(3)

            def forward(self, x):
                return x + torch.cat((self.t, self.t))

        mod = Foo()
        opt_mod = torch._dynamo.optimize("eager")(mod)
        args = [torch.randn(6)]
        self.assertTrue(same_two_models(mod, opt_mod, args))
        opt_mod(*args)
>>>>>>> af54bde3

    def test_while_loop_graph_break(self):
        # Repro of tacotron2 cache_size_recompilation
        def inner(x):
            return torch.sin(x)

        def fn(x):
            i = 20
            while i > 10:
                x = inner(x)
                i -= 1
                torch._dynamo.graph_break()
            return x

        cnt = torch._dynamo.testing.CompileCounter()
        opt_fn = torch._dynamo.optimize(cnt)(fn)
        x = torch.randn(4)
        opt_fn(x)
        self.assertEqual(cnt.frame_count, 1)
        self.assertEqual(cnt.op_count, 1)

    @patch.object(torch._dynamo.config, "rewrite_assert_with_torch_assert", True)
    def test_rewrite_assert_with_msg(self):
        def f(x):
            b = x.sin()
            assert x[0] == 3, "First dim need to be 3"
            return x.cos() + b

        args = (torch.Tensor([3, 4, 5]),)
        cnt = torch._dynamo.testing.CompileCounter()

        opt_f = torch._dynamo.optimize(cnt, nopython=True)(f)
        self.assertTrue(same(f(*args), opt_f(*args)))
        self.assertEqual(cnt.op_count, 6)
        self.assertEqual(cnt.frame_count, 1)

        exported, _ = torch._dynamo.export(f, torch.Tensor([3, 4, 5]))
        self.assertTrue(same(exported(*args), f(*args)))

        with self.assertRaisesRegex(AssertionError, ""):
            exported, _ = torch._dynamo.export(f, torch.Tensor([4, 4, 5]))

    @patch.object(torch._dynamo.config, "rewrite_assert_with_torch_assert", True)
    def test_not_rewrite_assert_for_other_errors(self):
        def f(x):
            b = x.sin()
            if not x.sum() <= 3:
                raise ValueError("input sum needs to be 3")
            return x.cos() + b

        args = (torch.Tensor([3, 4, 5]),)
        opt_fn = torch._dynamo.optimize("eager")(f)
        with self.assertRaisesRegex(ValueError, "input sum needs to be 3"):
            opt_fn(*args)

    # TODO (tmanlaibaatar) handle data-dependent fstring in assert statement.
    @patch.object(torch._dynamo.config, "rewrite_assert_with_torch_assert", True)
    def test_rewrite_assert_with_fstring_msg(self):
        def f(x):
            b = x.sin()
            assert x[0] == 3, f"First dim need to be {x[0]}"
            return x.cos() + b

        args = (torch.Tensor([3, 4, 5]),)
        with self.assertRaisesRegex(torch._dynamo.exc.Unsupported, "generic_jump"):
            exported, _ = torch._dynamo.export(f, torch.Tensor([3, 4, 5]))

    @patch.object(torch._dynamo.config, "rewrite_assert_with_torch_assert", True)
    def test_rewrite_assert_without_msg(self):
        def f(x):
            b = x.sin()
            assert x[0] == 3
            return x.cos() + b

        args = (torch.Tensor([3, 4, 5]),)
        exported, _ = torch._dynamo.export(f, torch.Tensor([3, 4, 5]))
        self.assertTrue(same(exported(*args), f(*args)))

        with self.assertRaisesRegex(AssertionError, ""):
            exported, _ = torch._dynamo.export(f, torch.Tensor([4, 4, 5]))

    @patch.object(torch._dynamo.config, "rewrite_assert_with_torch_assert", True)
    def test_rewrite_assert_noop(self):
        def f(x):
            b = x.sin()
            assert True
            assert x.dtype == torch.float32
            return x.cos() + b

        args = (torch.Tensor([3, 4, 5]),)
        exported, _ = torch._dynamo.export(f, torch.Tensor([3, 4, 5]))
        self.assertTrue(same(exported(*args), f(*args)))

        cnt = torch._dynamo.testing.CompileCounter()
        opt_f = torch._dynamo.optimize(cnt, nopython=True)(f)
        self.assertTrue(same(f(*args), opt_f(*args)))
        # torch._assert shouldn't be in the graph
        self.assertEqual(cnt.op_count, 3)
        self.assertEqual(cnt.frame_count, 1)

        exported, _ = torch._dynamo.export(f, torch.Tensor([4, 4, 5]))
        self.assertTrue(same(exported(*args), f(*args)))

    @patch.object(torch._dynamo.config, "rewrite_assert_with_torch_assert", False)
    def test_not_rewrite_assert(self):
        def f(x):
            b = x.sin()
            assert x[0] == 3
            return x.cos() + b

        with self.assertRaisesRegex(torch._dynamo.exc.Unsupported, "generic_jump"):
            torch._dynamo.export(f, torch.Tensor([3, 4, 5]))

    @patch.object(torch._functorch.config, "use_dynamic_shapes", True)
    def test_batchnorm_e2e(self):
        class Repro(torch.nn.Module):
            def __init__(self):
                super().__init__()
                self.bn = torch.nn.BatchNorm2d(
                    64, eps=1e-05, momentum=0.1, affine=True, track_running_stats=True
                )
                self.conv1 = torch.nn.Conv2d(
                    64,
                    64,
                    kernel_size=(3, 3),
                    stride=(1, 1),
                    padding=(1, 1),
                    bias=False,
                )

            def forward(self, x):
                x1 = self.bn(x)
                x2 = self.conv1(x1)
                out = torch.nn.functional.relu(x2)
                return (out,)

        torch.manual_seed(1337)

        m_ref = Repro()
        m_test = deepcopy(m_ref)

        @torch._dynamo.optimize("aot_inductor_debug")
        def compiled_fn(x):
            return m_test(x)

        x_ref = torch.randn(2, 64, 32, 32, requires_grad=True)
        x_test = x_ref.clone()

        # Loop multiple times: each iteration the running_mean/var on batchnorm will update,
        # which changes the output of the next iteration
        for _ in range(3):
            ref = m_ref(x_ref)
            res = compiled_fn(x_test)

            self.assertTrue(same(ref, res))

            for r in ref:
                if r.requires_grad:
                    r.sum().backward()
            for r in res:
                if r.requires_grad:
                    r.sum().backward()

            for param_ref, param_test in zip(m_ref.parameters(), m_test.parameters()):
                self.assertTrue(same(param_ref, param_test))
            # Assert running_mean/var
            for buffer_ref, buffer_test in zip(m_ref.buffers(), m_test.buffers()):
                self.assertTrue(same(buffer_ref, buffer_test))

    @patch.object(torch._dynamo.config, "dynamic_shapes", True)
    def test_dynamic_shapes_right_side(self):
        def f(x):
            return torch.ones(5 * x.shape[0])

        inp = torch.randn(6, 5)

        gm, _ = torch._dynamo.export(
            f, torch.randn(4, 5), aten_graph=True, tracing_mode="symbolic"
        )
        self.assertEqual(gm(inp).shape, f(inp).shape)


if __name__ == "__main__":
    from torch._dynamo.test_case import run_tests

    run_tests()<|MERGE_RESOLUTION|>--- conflicted
+++ resolved
@@ -2030,19 +2030,6 @@
         y = torch.randn(2)
         self.assertEqual(f(x, y), opt_f(x, y))
 
-<<<<<<< HEAD
-    def test_output_aliases_intermediate(self):
-        def f(x):
-            intermediate = x.mul(2)
-            return intermediate.view(-1)
-
-        opt_f = torch._dynamo.optimize("aot_eager")(f)
-
-        for b in [True, False]:
-            x = torch.randn(4, requires_grad=b)
-            self.assertEqual(f(x), opt_f(x))
-            self.assertEqual(f(x), opt_f(x))
-=======
     def test_swin_base_tensor_attr(self):
         class Foo(torch.nn.Module):
             def __init__(self):
@@ -2058,7 +2045,18 @@
         args = [torch.randn(6)]
         self.assertTrue(same_two_models(mod, opt_mod, args))
         opt_mod(*args)
->>>>>>> af54bde3
+
+    def test_output_aliases_intermediate(self):
+        def f(x):
+            intermediate = x.mul(2)
+            return intermediate.view(-1)
+
+        opt_f = torch._dynamo.optimize("aot_eager")(f)
+
+        for b in [True, False]:
+            x = torch.randn(4, requires_grad=b)
+            self.assertEqual(f(x), opt_f(x))
+            self.assertEqual(f(x), opt_f(x))
 
     def test_while_loop_graph_break(self):
         # Repro of tacotron2 cache_size_recompilation
