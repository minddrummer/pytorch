import functools
import warnings
from typing import Any, Callable, Iterable, List, no_type_check, Optional, Tuple

import torch
import torch.nn as nn
from torch.autograd import Variable
from torch.distributed.algorithms._comm_hooks import default_hooks, LOW_PRECISION_HOOKS
from torch.distributed.fsdp._common_utils import (
    _all_handles,
    _assert_in_training_states,
    _FSDPState,
    _is_composable,
    TrainingState,
)
from torch.distributed.fsdp._init_utils import HYBRID_SHARDING_STRATEGIES
from torch.distributed.fsdp._utils import (
    _apply_to_tensors,
    _no_dispatch_record_stream,
    p_assert,
)
from torch.distributed.fsdp.api import BackwardPrefetch
from torch.distributed.fsdp.flat_param import (
    _HandlesKey,
    FlatParamHandle,
    HandleShardingStrategy,
    HandleTrainingState,
)
from torch.distributed.utils import _to_kwargs

RESHARD_AFTER_FORWARD_STRATEGIES = {
    HandleShardingStrategy.FULL_SHARD,
    HandleShardingStrategy.HYBRID_SHARD,
}


@no_type_check
def _validate_hybrid_shard_setup(fsdp_root: _FSDPState, fsdp_module: nn.Module):
    """
    Performs validation that hybrid sharding strategy is setup. In particular, we:
    1) Ensure root and passed in FSDP module have the same hybrid sharding strategy,
    i.e. both should be using the same hybrid shard strategy or no hybrid shard at all.
    2) Ensure that inter and intra-node process groups are the same across root and
    this FSDP module.
    """
    if (
        fsdp_root.sharding_strategy in HYBRID_SHARDING_STRATEGIES
        or fsdp_module.sharding_strategy in HYBRID_SHARDING_STRATEGIES
    ):
        if fsdp_root.sharding_strategy != fsdp_module.sharding_strategy:
            raise ValueError(
                "When using hybrid sharding strategy, expect sharding strategies"
                f" to be the same, but got {fsdp_root.sharding_strategy} vs {fsdp_module.sharding_strategy}"
            )

        # Ensure inter and intra-node process groups are the same
        # TODO (rohan-varma) unclear whether these should be asserts or Exceptions
        # as they can happen due to bug in FSDP process group setup or user passing in
        # incorrect configuration.
        if fsdp_root.process_group != fsdp_module.process_group:
            raise ValueError(
                f"For {fsdp_root.sharding_strategy} intra-node process groups do not match"
            )

        if fsdp_root._inter_node_pg != fsdp_module._inter_node_pg:
            raise ValueError(
                f"For {fsdp_root.sharding_strategy}, inter-node process groups do not match"
            )


@no_type_check
def _lazy_init(
    state: _FSDPState,
    root_module: nn.Module,
) -> _FSDPState:
    """
    Performs initialization lazily, typically right before the first forward
    pass. The laziness is needed to ensure that the parameter device/dtype and
    the FSDP hierarchy have finalized. This method's actual logic only runs on
    the root FSDP instance, which performs initialization for all non-root FSDP
    instances to avoid partial initialization.

    For the non-composable code path, ``state`` and ``root_module`` should be
    the same, namely the FSDP instance itself.
    """
    if state._is_root is not None:
        return  # no-op: already lazily initialized
    if not torch.cuda.is_available():
        # Allow the FSDP constructor to run even without CUDA but check this
        # once we start real execution
        raise RuntimeError("FSDP does not support CPU only execution")
    # The following logic is only run on the root FSDP instance since it will
    # set `_is_root=False` for the non-root instances
    state._is_root = True
    _assert_in_training_states(state, [TrainingState.IDLE])
    _init_streams(state)
    buffers, buffer_dtypes = _get_buffers_and_dtypes_for_computation(state, root_module)
    _cast_buffers_to_dtype_and_device(buffers, buffer_dtypes, state.compute_device)
    for handle in state._handles:
        handle.init_flat_param_attributes()
    state._exec_order_data.init(state, root_module, state.process_group)
    if _is_composable(state):
        # Return early since there is no need to share data structures
        return state
    # Initialize non-root FSDP instances and share attributes from the root to
    # non-root instances
    assert state is root_module
    inconsistent_limit_all_gathers = False
    for fsdp_module in state.fsdp_modules(root_module):
        if fsdp_module is root_module:
            continue

        if fsdp_module.sharding_strategy in HYBRID_SHARDING_STRATEGIES:
            _validate_hybrid_shard_setup(state, fsdp_module)
            # Share the allreduce state across FSDP units. This is not strictly necessary
            # as each one already uses the same process group, but can slightly save memory
            # since other FSDP units allreduce state can be garbage collected.
            fsdp_module._inter_node_state = state._inter_node_state

        # Relax the assert for non-root FSDP instances in case the nested
        # initialized module is wrapped again in FSDP later (e.g. after
        # training to run inference)
        p_assert(
            fsdp_module._is_root is None or not fsdp_module._is_root,
            "Non-root FSDP instance's `_is_root` should not have been "
            "set yet or should have been set to `False`",
        )
        fsdp_module._is_root = False
        fsdp_module._streams = state._streams
        fsdp_module._stream_to_name = state._stream_to_name
        fsdp_module._exec_order_data = state._exec_order_data
        if fsdp_module.limit_all_gathers != state.limit_all_gathers:
            # Prefer the root's value
            inconsistent_limit_all_gathers = True
            fsdp_module.limit_all_gathers = state.limit_all_gathers
        fsdp_module._free_event_queue = state._free_event_queue
        fsdp_module._handles_prefetched = state._handles_prefetched
        fsdp_module._needs_pre_backward_unshard = state._needs_pre_backward_unshard
        for handle in fsdp_module._handles:
            handle.init_flat_param_attributes()
    if inconsistent_limit_all_gathers:
        warnings.warn(
            "Found inconsistent `limit_all_gathers` values across FSDP "
            f"instances on rank {state.rank}. Using the root FSDP's value of "
            f"{state.limit_all_gathers} for all instances."
        )
    return state


@no_type_check
def _init_streams(
    state: _FSDPState,
) -> _FSDPState:
    """
    Initializes CUDA streams for overlapping communication, computation, and
    data transfers. The streams should be shared across FSDP instances.
    """
    assert state._is_root
    assert torch.cuda.is_available()
    # Stream for unshard logic, including allocating the all-gather destination
    # tensors and the all-gathers themselves.
    state._streams["unshard"] = torch.cuda.Stream()
    # Stream for overlapping gradient reduction with the backward pass gradient
    # computation.
    state._streams["post_backward"] = torch.cuda.Stream()
    # Stream for pre-unshard logic, namely allocations and writes for CPU
    # offloading (H2D copy) and mixed precision (low precision cast).
    state._streams["pre_unshard"] = torch.cuda.Stream()
    # Default stream for computation
    state._streams["default"] = torch.cuda.current_stream()
    state._stream_to_name = {
        torch.cuda.current_stream(): "default",
        state._streams["unshard"]: "unshard",
        state._streams["pre_unshard"]: "pre_unshard",
        state._streams["post_backward"]: "post_backward",
    }


@no_type_check
def _unshard(
    state: _FSDPState,
    handles: List[FlatParamHandle],
    unshard_stream: torch.cuda.Stream,
    pre_unshard_stream: torch.cuda.Stream,
) -> None:
    """
    Unshards the handles in ``handles``. If the handles are in
    :meth:`summon_full_params` and are using mixed precision, then they are
    forced to full precision.

    Postcondition: Each handle's ``FlatParameter`` 's data is the padded
    unsharded flattened parameter on the compute device.
    """
    if not handles:
        return
    any_ran_pre_unshard = False
    with torch.cuda.stream(pre_unshard_stream):
        for handle in handles:
            ran_pre_unshard = handle.pre_unshard()
            any_ran_pre_unshard = any_ran_pre_unshard or ran_pre_unshard
    if any_ran_pre_unshard:
        unshard_stream.wait_stream(pre_unshard_stream)
    if state.limit_all_gathers:
        event = state._free_event_queue.dequeue_if_needed()
        if event:
            event.synchronize()
    with torch.cuda.stream(unshard_stream):
        for handle in handles:
            handle.unshard()
            handle.post_unshard()


@no_type_check
def _reshard(
    state: _FSDPState,
    handles: List[FlatParamHandle],
    free_unsharded_flat_params: List[bool],
):
    """
    Reshards the handles in ``handles``. ``free_unsharded_flat_params`` should
    have the same length as ``handles``, and each element should give whether
    the corresponding handle should free its padded unsharded flattened
    parameter.
    """
    if not handles:
        return
    p_assert(
        len(handles) == len(free_unsharded_flat_params),
        "Expects both lists to have equal length but got "
        f"{len(handles)} and {len(free_unsharded_flat_params)}",
    )
    for handle, free_unsharded_flat_param in zip(
        handles,
        free_unsharded_flat_params,
    ):
        handle.reshard(free_unsharded_flat_param)
        if state.limit_all_gathers and free_unsharded_flat_param:
            free_event = torch.cuda.Event()
            free_event.record()
            state._free_event_queue.enqueue(free_event)
        handle.post_reshard()
    # Since we prefetch entire handles keys at a time, conservatively mark
    # the entire key as no longer prefetched once we free at least one
    handles_key = tuple(handles)
    if any(free_unsharded_flat_params):
        state._handles_prefetched.pop(handles_key, None)


def _unshard_grads(
    handles: List[FlatParamHandle],
) -> None:
    for handle in handles:
        handle.unshard_grad()


def _reshard_grads(
    handles: List[FlatParamHandle],
) -> None:
    for handle in handles:
        handle.reshard_grad()


@no_type_check
def _pre_forward(
    state: _FSDPState,
    handles: List[FlatParamHandle],
    unshard_fn: Callable,
    module: nn.Module,
    input: Any,
):
    """
    Runs the pre-forward logic. This includes an opportunity to unshard
    currently sharded parameters such as those for the current forward and
    registering post-backward hooks for these current parameters.

    Args:
        handles (List[FlatParamHandle]): Handles giving the parameters used in
            the current forward.
        unshard_fn (Optional[Callable]): A callable to unshard any currently
            sharded parameters or ``None`` to not do any unsharding.
        module (nn.Module): Module whose forward this method runs right before;
            expected by the hook signature.
        input (Any): Unused; expected by the hook signature.
    """
    state.training_state = TrainingState.FORWARD_BACKWARD
    state._exec_order_data.record_pre_forward(handles, module.training)
    for handle in handles:
        handle._training_state = HandleTrainingState.FORWARD
    if unshard_fn is not None:
        unshard_fn()
    # Register post-backward hooks to reshard the parameters and reduce-scatter
    # their gradients. They must be re-registered every forward pass in case
    # the `grad_fn` is mutated.
    _register_post_backward_hooks(state, handles)


@no_type_check
def _pre_forward_unshard(
    state: _FSDPState,
    handles: List[FlatParamHandle],
) -> None:
    """Unshards parameters in the pre-forward."""
    if not handles:
        return
    _unshard(state, handles, state._streams["unshard"], state._streams["pre_unshard"])
    handles_key = tuple(handles)
    state._needs_pre_forward_unshard[handles_key] = False
    torch.cuda.current_stream().wait_stream(state._streams["unshard"])
    _prefetch_handles(state, handles_key)


@no_type_check
def _post_forward(
    state: _FSDPState,
    handles: List[FlatParamHandle],
    reshard_fn: Callable,
    module: nn.Module,
    input: Any,
    output: Any,
) -> Any:
    """
    Runs the post-forward logic. This includes an opportunity to reshard
    currently unsharded parameters such as those used in the current forward
    and registering pre-backward hooks on the forward outputs.

    Args:
        handles (List[FlatParamHandle]): Handles giving the parameters used in
            the current forward.
        reshard_fn (Optional[Callable]): A callable to reshard any currently
            unsharded parameters (e.g. from the current forward) or ``None`` to
            not do any resharding.
        module (nn.Module): Unused; expected by the hook signature.
        input (Any): Unused; exepcted by the hook signature.
        output (Any): Forward pass output; pre-backward hooks are registered on
            the tensors that require gradients in this output.

    Postcondition: Each ``FlatParameter`` 's data points to the sharded
    flattened parameter.
    """
    state._exec_order_data.record_post_forward(handles)
    if reshard_fn is not None:
        reshard_fn()
    # Register pre-backward hooks to unshard the flattened parameters
    # for the gradient computation (if needed)
    output = _register_pre_backward_hooks(state, output, handles)
    state.training_state = TrainingState.IDLE
    for handle in handles:
        handle._training_state = HandleTrainingState.IDLE
    return output


@no_type_check
def _post_forward_reshard(
    state: _FSDPState,
    handles: List[FlatParamHandle],
) -> None:
    """Reshards parameters in the post-forward."""
    if not handles:
        return
    # Do not free the root's parameters in the post-forward for `FULL_SHARD`
    # with the intention that they are immediately used for backward
    # computation (though this may not be true)

    free_unsharded_flat_params = [
        not state._is_root
        and handle._config.sharding_strategy in RESHARD_AFTER_FORWARD_STRATEGIES
        for handle in handles
    ]
    _reshard(state, handles, free_unsharded_flat_params)


@no_type_check
def _root_pre_forward(
    state: _FSDPState,
    module: nn.Module,
    args,
    kwargs,
):
    """
    Runs pre-forward logic specific to the root FSDP instance, which should run
    before any individual module's pre-forward. This starts with an attempt at
    lazy initialization (which only runs non-vacuously once). Otherwise, if
    this is called on a non-root FSDP instance, then the forward inputs are
    returned directly.

    Args:
        module (nn.Module): Module for which this logic tries to run. It may or
            may not be the root. If not, then this method does not do anything.
    """
    _lazy_init(state, module)
    p_assert(state._is_root is not None, "Expects a root FSDP to have been set")
    if not state._is_root:
        return args, kwargs
    if state.forward_prefetch:
        handles_keys = []
        if _is_composable(state):
            # TODO: This assumes singleton handles keys.
            handles_keys = [tuple(handle) for handle in state._handles]
        else:
            for fsdp_module in state.fsdp_modules(state):
                handles_key = tuple(fsdp_module._handles)
                handles_keys.append(handles_key)
        for handles_key in handles_keys:
            state._needs_pre_forward_unshard[handles_key] = True
    _wait_for_computation_stream(
        torch.cuda.current_stream(),
        state._streams["unshard"],
        state._streams["pre_unshard"],
    )
    _clear_grads_if_needed(_all_handles(state))
    input_dtype: Optional[torch.dtype] = state.mixed_precision.param_dtype
    args, kwargs = _prepare_forward_inputs(
        state.compute_device, input_dtype, *args, **kwargs
    )
    return args, kwargs


def _prepare_forward_inputs(
    device: torch.device,
    input_dtype: Optional[torch.dtype],
    *args: Any,
    **kwargs: Any,
) -> Tuple[Any, Any]:
    """
    Prepares the forward inputs by moving them to ``device`` and casting them
    to ``input_dtype`` if it is not ``None``.
    """
    # TODO: Do not use the side stream for tensor copies for now; investigate
    # the perf with/without it.
    # TODO: For mixed precision, move the inputs to the compute device and cast
    # to reduced-precision in a single `to()` call.
    args_tuple, kwargs_tuple = _to_kwargs(args, kwargs, device.index, False)
    args = args_tuple[0]
    kwargs = kwargs_tuple[0]
    if input_dtype is not None:
        args, kwargs = _cast_fp_inputs_to_dtype(input_dtype, *args, **kwargs)
    return args, kwargs


def _cast_fp_inputs_to_dtype(
    dtype: torch.dtype,
    *args: Any,
    **kwargs: Any,
) -> Tuple[Any, Any]:
    """
    Casts floating point tensors in ``args`` and ``kwargs`` to ``input_dtype``.
    This respects the existing ``requires_grad`` on the tensors.
    """

    def cast_fn(x: torch.Tensor) -> torch.Tensor:
        if not torch.is_floating_point(x):
            return x
        y = x.to(dtype)
        # Explicitly copy over `requires_grad` since this runs inside
        # `torch.no_grad()`
        if x.is_leaf:
            y.requires_grad = x.requires_grad
        return y

    with torch.no_grad():
        return (_apply_to_tensors(cast_fn, args), _apply_to_tensors(cast_fn, kwargs))


@no_type_check
def _pre_backward_hook(
    state: _FSDPState,
    _handles: List[FlatParamHandle],
    *unused: Any,
) -> Any:
    """Prepares ``_handles`` 's ``FlatParameter`` s for gradient computation."""
    _handles_key = tuple(_handles)  # avoid shadowing `handles_key`
    # Only run the pre-backward hook once per group of handles involved in the
    # same module forward computation
    if _handles_key and state._ran_pre_backward_hook.get(_handles_key, False):
        return

    with torch.autograd.profiler.record_function(
        "FullyShardedDataParallel._pre_backward_hook"
    ):
        # Queue the post-backward callback once for the root FSDP instance to
        # attach it to the outermost backward graph task so that it is called
        # after all backward calls complete
        if state._is_root and not state._post_backward_callback_queued:
            _register_post_backward_final_callback(state)
            _clear_grads_if_needed(_all_handles(state))
        elif _handles_key:
            allowed_states = [TrainingState.IDLE]
            if _is_composable(state):
                allowed_states.append(TrainingState.FORWARD_BACKWARD)
            _assert_in_training_states(state, allowed_states)
        state.training_state = TrainingState.FORWARD_BACKWARD
        # Queueing the post-backward callback is the only logic that is not
        # per-handle in the pre-backward hook, so we can return early here if
        # there are no handles.
        if not _handles_key:
            return
        for handle in _handles:
            handle._training_state = HandleTrainingState.BACKWARD_PRE

        # If the handles have been prefetched, this `_unshard()` simply
        # switches to using the unsharded parameter
        _unshard(
            state, _handles, state._streams["unshard"], state._streams["pre_unshard"]
        )
        torch.cuda.current_stream().wait_stream(state._streams["unshard"])

        # Set this to `False` to ensure that a mistargeted prefetch does not
        # actually unshard these handles
        state._needs_pre_backward_unshard[_handles_key] = False
        _prefetch_handles(state, _handles_key)
        for handle in _handles:
            handle.prepare_gradient_for_backward()
        state._ran_pre_backward_hook[_handles_key] = True


@no_type_check
@torch.no_grad()
def _post_backward_hook(
    state: _FSDPState,
    handle: FlatParamHandle,
    *unused: Any,
):
    """
    Reduce-scatters the gradient of ``handle`` 's ``FlatParameter``.

    Precondition: The ``FlatParameter`` 's ``.grad`` attribute contains the
    unsharded gradient for the local batch.

    Postcondition:
    - If using ``NO_SHARD``, then the ``.grad`` attribute is the reduced
    unsharded gradient.
    - Otherwise, the ``_saved_grad_shard`` attribute is the reduced sharded
    gradient (accumulating with any existing gradient).
    """
    flat_param = handle.flat_param
    flat_param._post_backward_called = True
    with torch.autograd.profiler.record_function(
        "FullyShardedDataParallel._post_backward_hook"
    ):
        _assert_in_training_states(state, [TrainingState.FORWARD_BACKWARD])
        # For multiple applications of reentrant AC across submodules sharing
        # the same `FlatParameter`, the post-backward hook may run multiple
        # times in one backward, in which case we permit the state to already
        # be in `BACKWARD_POST`.
        p_assert(
            handle._training_state
            in (HandleTrainingState.BACKWARD_PRE, HandleTrainingState.BACKWARD_POST),
            f"Expects `BACKWARD_PRE` or `BACKWARD_POST` state but got {handle._training_state}",
        )
        handle._training_state = HandleTrainingState.BACKWARD_POST

        if flat_param.grad is None:
            return
        if flat_param.grad.requires_grad:
            raise RuntimeError("FSDP does not support gradients of gradients")

        free_unsharded_flat_param = _should_free_in_backward(state, handle)
        _reshard(state, [handle], [free_unsharded_flat_param])

        # TODO: Post-backward prefetching does not support the multiple handles
        # per module case since the post-backward hook runs per handle, not per
        # group of handles.
        handles_key = (handle,)
        _prefetch_handles(state, handles_key)

        if not state._sync_gradients:
            return

<<<<<<< HEAD
        needs_cast_to_full_prec_param_dtype = not _low_precision_hook_enabled(
            state
        ) and (
            handle._uses_param_mixed_precision or handle._uses_reduce_mixed_precision
        )

        # Only define `padded_unsharded_grad` and `new_sharded_grad` for
        # sharded strategies
=======
        # Define `padded_unsharded_grad` for all strategies, and only define
        # `new_sharded_grad` for sharded strategies
>>>>>>> 22aee221
        pre_allocated_unsharded_grad = False
        padded_unsharded_grad: Optional[torch.Tensor] = None
        # Pre-allocate any gradient tensor that would otherwise need to be
        # allocated in the post-backward stream. Allocation is required when
        # the gradient needs padding or if it needs to be of a different dtype.
        if handle.uses_sharded_strategy:
            with torch.cuda.stream(state._streams["default"]):
                grad_kwargs = {
                    "dtype": handle._config.reduce_dtype,
                    "device": handle.device,
                }
                new_sharded_grad = torch.empty(
                    handle.flat_param._sharded_size, **grad_kwargs
                )
                if (
                    handle.flat_param._padded_unsharded_size
                    != handle.flat_param._unpadded_unsharded_size
                    or (
                        handle._config.reduce_dtype
                        != handle._config.low_prec_param_dtype
                    )
                ):
                    padded_unsharded_grad = torch.empty(
                        handle.flat_param._padded_unsharded_size,
                        **grad_kwargs,
                    )
        elif handle._config.reduce_dtype != handle.flat_param.dtype:  # for `NO_SHARD`
            padded_unsharded_grad = torch.empty(
                handle.flat_param._unpadded_unsharded_size,
                dtype=handle._config.reduce_dtype,
                device=handle.device,
            )
        pre_allocated_unsharded_grad = padded_unsharded_grad is not None
        pre_allocated_sharded_grad = handle.uses_sharded_strategy
        # Define `full_prec_sharded_grad` for all strategies
        pre_allocated_full_prec_sharded_grad = needs_cast_to_full_prec_param_dtype
        with torch.cuda.stream(state._streams["default"]):
            full_prec_sharded_grad: Optional[torch.Tensor] = (
                torch.empty(
                    handle.flat_param._sharded_size,
                    dtype=handle.flat_param.dtype,
                    device=handle.device,
                )
                if needs_cast_to_full_prec_param_dtype
                else None
            )

        # Wait for all ops in the current stream (e.g. gradient
        # computation) to finish before reduce-scattering the gradient
        current_stream = torch.cuda.current_stream()
        state._streams["post_backward"].wait_stream(current_stream)
        if handle.uses_sharded_strategy and current_stream != state._streams["default"]:
            state._streams["post_backward"].wait_stream(state._streams["default"])

        with torch.cuda.stream(state._streams["post_backward"]):
            unsharded_grad_data = flat_param.grad.data
            if state._exec_order_data.is_first_iter:  # only check once
                _check_comm_hook(
                    state._communication_hook, state._communication_hook_state
                )
            if handle.uses_sharded_strategy:
                # We clear `.grad` to permit multiple backwards. This avoids a
                # race where the second backward pass computation precedes
                # ahead of the first backward pass reduction, which is possible
                # since the reduction is issued in a separate stream and is
                # async and would result in reducing the wrong gradient.
                unsharded_grad = flat_param.grad.data
                flat_param.grad = None
                numel_to_pad = (
                    handle.flat_param._padded_unsharded_size.numel()
                    - handle.flat_param._unpadded_unsharded_size.numel()
                )
                if pre_allocated_unsharded_grad:
                    p_assert(
                        padded_unsharded_grad.numel() - unsharded_grad.numel()
                        == numel_to_pad,
                        f"Expects {numel_to_pad} numel to pad but got padded "
                        f"shape {padded_unsharded_grad.shape} and unpadded "
                        f"shape {unsharded_grad.shape}",
                    )
                    # NOTE: `copy_()` includes the typecast if dtypes differ.
                    padded_unsharded_grad[: unsharded_grad.numel()].copy_(
                        unsharded_grad
                    )
                    # TODO: `clip_grad_norm_()` assumes padding is zeroed. We
                    # need to trim padding before computing local norms.
                    padding_numel = (
                        padded_unsharded_grad.numel() - unsharded_grad.numel()
                    )
                    if padding_numel > 0:
                        padded_unsharded_grad[-padding_numel:].zero_()
                else:  # does not need padding
                    padded_unsharded_grad = unsharded_grad
                state._communication_hook(
                    state._communication_hook_state,
                    padded_unsharded_grad,
                    new_sharded_grad,
                )
                if handle._config.sharding_strategy in HYBRID_SHARDING_STRATEGIES:
                    default_hooks.allreduce_hook(
                        state=state._inter_node_state,
                        grad=new_sharded_grad,
                    )
<<<<<<< HEAD

                if needs_cast_to_full_prec_param_dtype:
                    # Copy from low precision to full precision
                    full_prec_sharded_grad.copy_(new_sharded_grad)
                    new_sharded_grad.data = full_prec_sharded_grad
=======
                # TODO: Move this allocation to the default stream as well.
                _cast_grad_to_param_dtype(state, handle, new_sharded_grad, flat_param)
>>>>>>> 22aee221

                # Save the sharded gradient in `_saved_grad_shard` to support
                # gradient accumulation -- for multiple backwards, the gradient
                # reductions may happen in arbitrary order
                accumulate_grad = hasattr(flat_param, "_saved_grad_shard")
                if accumulate_grad:
                    _check_grad_to_accumulate(
                        new_sharded_grad, flat_param._saved_grad_shard
                    )
                    flat_param._saved_grad_shard += new_sharded_grad
                else:
                    flat_param._saved_grad_shard = new_sharded_grad
                grad_to_offload = flat_param._saved_grad_shard
            else:
                flat_param_grad = flat_param.grad
                if pre_allocated_unsharded_grad:
                    # NOTE: `copy_()` includes the typecast if dtypes differ.
                    padded_unsharded_grad.copy_(flat_param.grad)
                    flat_param_grad = padded_unsharded_grad
                state._communication_hook(
                    state._communication_hook_state, flat_param_grad
                )
                # For `NO_SHARD`, we can keep the low precision gradients by
                # simply omitting the cast altogether
<<<<<<< HEAD
                if (
                    not handle._keep_low_precision_grads
                    and needs_cast_to_full_prec_param_dtype
                ):
                    # Copy from low precision to full precision
                    full_prec_sharded_grad.copy_(
                        flat_param.grad
                    )  # not actually "sharded"
                    flat_param.grad.data = full_prec_sharded_grad
                sharded_grad = flat_param.grad.data
=======
                if not handle._keep_low_precision_grads:
                    # TODO: Move this allocation to the default stream as well.
                    _cast_grad_to_param_dtype(
                        state, handle, flat_param_grad, flat_param
                    )
                flat_param.grad.data = flat_param_grad
                grad_to_offload = flat_param.grad
>>>>>>> 22aee221

            if handle._config.offload_params:
                # Offload the gradient to CPU to ensure parameters and
                # gradients are on the same device as required by the optimizer
                # TODO: Investigate why `NO_SHARD` breaks correctness when
                # using `non_blocking=True` here.
                non_blocking = handle.uses_sharded_strategy
                flat_param._cpu_grad.copy_(  # type: ignore[attr-defined]
                    grad_to_offload.detach(), non_blocking=non_blocking
                )  # synchronized in the post-backward callback
                # Since the sharded gradient is produced in the post-backward
                # stream and consumed later in the computation stream, inform
                # the caching allocator
                _no_dispatch_record_stream(
                    grad_to_offload.data, torch.cuda.current_stream()
                )

            # Since the unsharded gradient is produced in the computation
            # stream and consumed in the post-backward stream, inform the
            # caching allocator (before it goes out of scope)
            _no_dispatch_record_stream(
                unsharded_grad_data, state._streams["post_backward"]
            )
            # Same pattern for the pre-allocated gradient tensors
            if pre_allocated_unsharded_grad:
                _no_dispatch_record_stream(
                    padded_unsharded_grad, state._streams["post_backward"]
                )
            if pre_allocated_sharded_grad:
                _no_dispatch_record_stream(
                    new_sharded_grad, state._streams["post_backward"]
                )
            if pre_allocated_full_prec_sharded_grad:
                _no_dispatch_record_stream(
                    full_prec_sharded_grad, state._streams["post_backward"]
                )

            if handle._use_orig_params:
                # Since the handle's `FlatParameter` completed its gradient
                # computation, we should reset the gradient noneness mask
                handle._reset_is_grad_none()
                # Delay using sharded gradient views until after the
                # reduce-scatter instead of immediately after resharding
                handle._use_sharded_grad_views()


@no_type_check
def _should_free_in_backward(
    state: _FSDPState,
    handle: FlatParamHandle,
) -> bool:
    """
    Returns whether FSDP should free the unsharded flattened parameter in the
    post-backward or not.
    """
    # We always free if we are syncing gradients (i.e. not in no_sync) and parameters
    # are sharded.
    free_unsharded = state._sync_gradients and handle.uses_sharded_strategy
    # For NO_SHARD we don't need to free full parameters, for ZeRO-2 strategies, we skip
    # freeing in backward.
    return free_unsharded or (
        handle._config.sharding_strategy in RESHARD_AFTER_FORWARD_STRATEGIES
    )


def _check_comm_hook(
    comm_hook: Any,
    comm_hook_state: Any,
) -> None:
    p_assert(comm_hook is not None, "Communication hook should not be `None`")
    p_assert(
        comm_hook_state is not None, "Communication hook state should not be `None`"
    )


def _check_grad_to_accumulate(
    new_sharded_grad: torch.Tensor,
    accumulated_grad: torch.Tensor,
) -> None:
    p_assert(
        accumulated_grad.shape == new_sharded_grad.shape,
        "Shape mismatch when accumulating gradients: "
        f"existing gradient shape={accumulated_grad.shape} "
        f"new gradient shape={new_sharded_grad.shape}",
    )
    p_assert(
        accumulated_grad.device == new_sharded_grad.device,
        "Device mismatch when accumulating gradients: "
        f"existing gradient device={accumulated_grad.device} "
        f"new gradient device={new_sharded_grad.device}",
    )


@no_type_check
def _low_precision_hook_enabled(state: _FSDPState) -> bool:
    return state._communication_hook in LOW_PRECISION_HOOKS


@no_type_check
@torch.no_grad()
def _post_backward_final_callback(
    state: _FSDPState,
):
    """
    This waits for the post-backward to finish and performs some final cleanup.
    This runs at the end of the entire backward pass and should only be called
    on the root FSDP instance.
    """
    p_assert(
        state._is_root,
        "The post-backward callback should only be called on the root FSDP instance",
    )

    if state._sync_gradients:
        torch.cuda.current_stream().wait_stream(state._streams["post_backward"])
        if state.cpu_offload.offload_params:
            # Wait for non-blocking GPU -> CPU sharded gradient copies from the
            # post-backward hooks to finish explicitly since CPU gradients do
            # not automatically synchronize with the GPU
            torch.cuda.current_stream().synchronize()
    state._exec_order_data.next_iter()

    states = [state] if _is_composable(state) else state.fsdp_modules(state)
    for state in states:
        _catch_all_reshard(state)
        _finalize_params(state)
        state._ran_pre_backward_hook.clear()
        state.training_state = TrainingState.IDLE
        for handle in state._handles:
            handle._training_state = HandleTrainingState.IDLE
        state._handles_prefetched.clear()
    # Reset for cases like one forward and multiple backwards
    state._post_backward_callback_queued = False


@no_type_check
def _catch_all_reshard(
    state: _FSDPState,
) -> None:
    """
    Reshards the parameters that may not have been resharded in the
    post-backward hook. This can happen when a module's output is used in the
    forward pass, meaning that its pre-backward hook runs (unsharding the
    parameter), but the post-backward hook does not run because the output was
    not jused in the loss computation corresponding to this backward pass.
    """
    # Wrap with a try-except to provide a more informative traceback if an
    # error is raised
    try:
        free_unsharded_flat_params: List[bool] = []
        handles_to_reshard: List[FlatParamHandle] = []
        for handle in state._handles:
            # TODO: This already-resharded check is brittle:
            # https://github.com/pytorch/pytorch/issues/83956
            already_resharded = (
                handle.flat_param.data_ptr()
                == handle.flat_param._local_shard.data_ptr()
            )
            if already_resharded:
                continue
            free_unsharded_flat_params.append(_should_free_in_backward(state, handle))
            handles_to_reshard.append(handle)
        if handles_to_reshard:
            _reshard(state, handles_to_reshard, free_unsharded_flat_params)
    except Exception as e:
        p_assert(
            False,
            f"Got exception in the catch-all reshard for {state}: {str(e)}",
            raise_assertion_error=False,
        )
        raise e


@no_type_check
def _finalize_params(
    state: _FSDPState,
) -> None:
    """Finalizes the parameters before the next iteration."""
    for handle in state._handles:
        flat_param = handle.flat_param
        if flat_param.requires_grad:
            if hasattr(flat_param, "_post_backward_hook_state"):
                p_assert(
                    len(flat_param._post_backward_hook_state) == 2,
                    f"Invalid: ``_post_backward_hook_state``: {flat_param._post_backward_hook_state}",
                )
                flat_param._post_backward_hook_state[1].remove()
                delattr(flat_param, "_post_backward_hook_state")
            if not state._sync_gradients:
                # Preserve the gradient accumulation state if not synchronizing
                # gradients: `.grad` remains the unsharded gradient  from prior
                # `no_sync()` iterations, and `_saved_grad_shard` remains the
                # sharded gradient from the last synchronized iteration
                continue
            handle.prepare_gradient_for_optim()
            p_assert(
                hasattr(flat_param, "_post_backward_called"),
                "Expects `_post_backward_called` to be set on the `FlatParameter`",
            )
            flat_param._post_backward_called = False


@no_type_check
def _prefetch_handles(
    state: _FSDPState,
    current_handles_key: _HandlesKey,
) -> None:
    """
    Prefetches the next handles if needed (without synchronization). An empty
    handles key cannot prefetch.
    """
    if not current_handles_key:
        return
    handles_to_prefetch = _get_handles_to_prefetch(state, current_handles_key)
    for handles_key in handles_to_prefetch:
        # Prefetch the next set of handles without synchronizing to allow
        # the sync to happen as late as possible to maximize overlap
        _unshard(
            state, handles_key, state._streams["unshard"], state._streams["pre_unshard"]
        )
        state._handles_prefetched[handles_key] = True


@no_type_check
def _get_handles_to_prefetch(
    state: _FSDPState,
    current_handles_key: _HandlesKey,
) -> List[_HandlesKey]:
    """
    Returns a :class:`list` of the handles keys to prefetch for the next
    module(s), where ``current_handles_key`` represents the current module.

    "Prefetching" refers to running the unshard logic early (without
    synchronization), and the "next" modules depend on the recorded execution
    order and the current training state.
    """
    training_state = _get_training_state(current_handles_key)
    valid_training_states = (
        HandleTrainingState.BACKWARD_PRE,
        HandleTrainingState.BACKWARD_POST,
        HandleTrainingState.FORWARD,
    )
    p_assert(
        training_state in valid_training_states,
        f"Prefetching is only supported in {valid_training_states} but "
        f"currently in {training_state}",
    )
    eod = state._exec_order_data
    target_handles_keys: List[_HandlesKey] = []
    if (
        training_state == HandleTrainingState.BACKWARD_PRE
        and state.backward_prefetch == BackwardPrefetch.BACKWARD_PRE
    ) or (
        training_state == HandleTrainingState.BACKWARD_POST
        and state.backward_prefetch == BackwardPrefetch.BACKWARD_POST
    ):
        target_handles_keys = [
            target_handles_key
            for target_handles_key in eod.get_handles_to_backward_prefetch(
                current_handles_key
            )
            if state._needs_pre_backward_unshard.get(target_handles_key, False)
            and not state._handles_prefetched.get(target_handles_key, False)
        ]
    elif training_state == HandleTrainingState.FORWARD and state.forward_prefetch:
        target_handles_keys = [
            target_handles_key
            for target_handles_key in eod.get_handles_to_forward_prefetch(
                current_handles_key
            )
            if state._needs_pre_forward_unshard.get(target_handles_key, False)
            and not state._handles_prefetched.get(target_handles_key, False)
        ]
    return target_handles_keys


def _get_training_state(
    handles_key: _HandlesKey,
) -> HandleTrainingState:
    """Returns the training state of the handles in ``handles_key``."""
    p_assert(len(handles_key) > 0, "Expects a non-empty handles key")
    training_states = set(handle._training_state for handle in handles_key)
    p_assert(
        len(training_states) == 1,
        f"Expects uniform training state but got {training_states}",
    )
    return next(iter(training_states))


@no_type_check
def _register_pre_forward_hooks(
    state: _FSDPState,
    modules: Iterable[nn.Module],
) -> None:
    """
    Registers pre-forward hooks on all modules in ``modules``. The pre-forward
    hooks are partially applied based on the current ``FlatParamHandle``
    construction, meaning that they must be re-registered if the construction
    changes.
    """
    for forward_handle in state._pre_forward_handles:
        forward_handle.remove()
    state._pre_forward_handles.clear()
    for module in modules:
        module_param_handles = state._comm_module_to_handles.get(module, [])
        if module_param_handles:
            unshard_fn = functools.partial(
                _pre_forward_unshard,
                state,
                module_param_handles,
            )
            hook = functools.partial(
                _pre_forward, state, module_param_handles, unshard_fn
            )
            state._pre_forward_handles.append(
                module.register_forward_pre_hook(hook, prepend=True)
            )


@no_type_check
def _register_post_forward_hooks(
    state: _FSDPState,
    modules: Iterable[nn.Module],
) -> None:
    """
    Registers post-forward hooks on all modules in ``modules``. The
    post-forward hooks are partially applied based on the current
    ``FlatParamHandle`` construction, meaning that they must be re-registered
    if the construction changes.
    """
    for forward_handle in state._post_forward_handles:
        forward_handle.remove()
    state._post_forward_handles.clear()
    for module in modules:
        module_param_handles = state._comm_module_to_handles.get(module, [])
        if module_param_handles:
            reshard_fn = functools.partial(
                _post_forward_reshard,
                state,
                module_param_handles,
            )
            hook = functools.partial(
                _post_forward,
                state,
                module_param_handles,
                reshard_fn,
            )
            state._post_forward_handles.append(module.register_forward_hook(hook))


@no_type_check
def _register_root_pre_forward_hook(
    state: _FSDPState,
    module: nn.Module,
):
    """
    Registers root pre-forward hook on ``module``, which should be the local
    FSDP root.

    NOTE: For the current composable FSDP design, we have each application of
    ``fully_shard()`` to a module to indicate that that module is the local
    FSDP root. We may remove this assumption in the future, in which case we
    will need to register this root pre-forward hook on any candidate module
    that may be the local FSDP root.
    """
    for forward_handle in state._root_pre_forward_handles:
        forward_handle.remove()
    state._root_pre_forward_handles.clear()
    hook = functools.partial(_root_pre_forward, state)
    state._root_pre_forward_handles.append(
        module.register_forward_pre_hook(hook, prepend=True, with_kwargs=True)
    )


@no_type_check
def _register_pre_backward_hooks(
    state: _FSDPState,
    outputs: Any,
    handles: List[FlatParamHandle],
) -> None:
    """
    Registers pre-backward hooks on the tensors that require gradients in the
    forward pass outputs ``outputs``, which were computed using the
    ``FlatParameter`` s of ``handles``.

    Returns:
        Forward pass outputs with pre-backward hooks registered to tensors that
        require gradients.
    """
    # If there is no gradient computation, then there is no need for
    # pre-backward logic
    if not torch.is_grad_enabled():
        return outputs
    if state._is_root:
        state._post_backward_callback_queued = False  # only defined on the root

    handles_key = tuple(handles)
    if handles_key:
        # Since these handles' `FlatParameter`s participated in a forward, we
        # conservatively assume that they will be used in the backward
        state._needs_pre_backward_unshard[handles_key] = False
        state._ran_pre_backward_hook[handles_key] = False

    def _register_hook(t: torch.Tensor) -> torch.Tensor:
        if t.requires_grad:
            t.register_hook(functools.partial(_pre_backward_hook, state, handles))
            state._needs_pre_backward_unshard[handles_key] = True
        return t

    return _apply_to_tensors(_register_hook, outputs)


def _register_post_backward_hooks(
    state: _FSDPState,
    handles: List[FlatParamHandle],
) -> None:
    """
    Registers post-backward hooks on the ``FlatParameter`` s'
    ``AccumulateGrad`` objects to reshard and to reduce-scatter gradients.

    The ``AccumulateGrad`` object represents the last function that finalizes
    the ``FlatParameter`` 's gradient, so it only runs after its entire
    gradient computation has finished.

    We register the post-backward hook only once in the *first* forward that a
    ``FlatParameter`` participates in. This relies on the ``AccumulateGrad``
    object being preserved through multiple forwards.
    """
    # If there is no gradient computation, then there is no need for
    # post-backward logic
    if not torch.is_grad_enabled():
        return
    for handle in handles:
        flat_param = handle.flat_param
        already_registered = hasattr(flat_param, "_post_backward_hook_state")
        if already_registered or not flat_param.requires_grad:
            continue
        # Get the `AccumulateGrad` object
        temp_flat_param = flat_param.expand_as(flat_param)
        p_assert(
            temp_flat_param.grad_fn is not None,
            "The `grad_fn` is needed to access the `AccumulateGrad` and "
            "register the post-backward hook",
        )
        acc_grad = temp_flat_param.grad_fn.next_functions[0][0]
        hook_handle = acc_grad.register_hook(
            functools.partial(_post_backward_hook, state, handle)
        )
        flat_param._post_backward_hook_state = (acc_grad, hook_handle)  # type: ignore[attr-defined]


@no_type_check
def _register_post_backward_final_callback(state: _FSDPState) -> None:
    """
    Registers the post-backward final callback that runs at the end of the
    backward pass. This should be called from the root FSDP instance at the
    beginning of the pre-backward.
    """
    p_assert(
        state._is_root,
        "Only the root FSDP instance should register the post-backward callback",
    )
    if state._post_backward_callback_queued:
        return
    _assert_in_training_states(state, [TrainingState.IDLE])
    state._post_backward_callback_queued = True
    Variable._execution_engine.queue_callback(
        functools.partial(_post_backward_final_callback, state)
    )


def _wait_for_computation_stream(
    computation_stream: torch.cuda.Stream,
    unshard_stream: torch.cuda.Stream,
    pre_unshard_stream: torch.cuda.Stream,
):
    """
    Has the unshard and pre-unshard streams wait for the computation stream.
    For example, this should be called in the FSDP root's pre-forward to
    respect optimizer step computation.
    """
    unshard_stream.wait_stream(computation_stream)
    # Having the pre-all-gather stream wait for the current stream even if we
    # do not leverage the pre-all-gather stream is tolerable since this only
    # runs once per iteration
    pre_unshard_stream.wait_stream(computation_stream)


def _clear_grads_if_needed(
    handles: List[FlatParamHandle],
):
    """
    Clears the original parameters' gradients if needed. This method's CPU
    overhead is minimal, so we may call it throughout FSDP methods, which serve
    as callsites to free the gradient memory earlier.
    """
    for handle in handles:
        if handle._use_orig_params:
            handle._clear_grads_if_needed()


@no_type_check
def _get_buffers_and_dtypes_for_computation(
    state: _FSDPState,
    root_module: nn.Module,
) -> Tuple[List[torch.Tensor], List[Optional[torch.dtype]]]:
    """
    Returns all buffers in the module tree rooted at ``root_module`` and a
    corresponding list of the buffer dtypes for computation. Each buffer dtype
    is either ``None`` if buffer mixed precision is not enabled or the buffer
    low precision dtype otherwise.
    """
    p_assert(state._is_root, "Expects the root to cast buffers")
    buffers: List[torch.Tensor] = []
    buffer_dtypes: List[Optional[torch.dtype]] = []
    if _is_composable(state):
        buffers = [
            buffer for module in root_module.modules() for buffer in module.buffers()
        ]
        buffer_dtypes = [
            state.mixed_precision.buffer_dtype for _ in range(len(buffers))
        ]
    else:
        visited_buffers = set()
        # Traverse the FSDP instances bottom-up so that we prefer the owning
        # FSDP instance's mixed precision setting for each buffer
        for fsdp_module in reversed(state.fsdp_modules(root_module)):
            for buffer in fsdp_module.buffers():
                if buffer in visited_buffers:
                    continue
                visited_buffers.add(buffer)
                buffers.append(buffer)
                buffer_dtypes.append(fsdp_module.mixed_precision.buffer_dtype)
    assert len(buffers) == len(buffer_dtypes), f"{len(buffers)} {len(buffer_dtypes)}"
    return buffers, buffer_dtypes


@no_type_check
def _get_buffer_dtypes(
    state: _FSDPState,
    buffer_names: List[str],
) -> List[torch.dtype]:
    """
    Returns the original buffer types of the given buffer names.
    """
    buffer_dtypes: List[torch.dtype] = []
    for buffer_name in buffer_names:
        p_assert(
            buffer_name in state._buffer_name_to_orig_dtype,
            f"{buffer_name} is missing from pre-computed dict on rank "
            f"{state.rank}, which only has keys "
            f"{state._buffer_name_to_orig_dtype.keys()}",
        )
        buffer_dtypes.append(state._buffer_name_to_orig_dtype[buffer_name])
    return buffer_dtypes


def _cast_buffers_to_dtype_and_device(
    buffers: List[torch.Tensor],
    buffer_dtypes: List[Optional[torch.dtype]],
    device: torch.device,
) -> None:
    """
    Casts ``buffers`` to the dtypes given by ``buffer_dtypes`` and moves them
    to ``device``. If an element in ``buffer_dtypes`` is ``None``, then the
    corresponding buffer is only moved to ``device``.
    """
    p_assert(
        buffer_dtypes is None or len(buffers) == len(buffer_dtypes),
        f"Expects `buffers` and `buffer_dtypes` to have the same length if "
        f"`buffer_dtypes` is specified but got {len(buffers)} and "
        f"{len(buffer_dtypes)}",
    )
    for buffer, buffer_dtype in zip(buffers, buffer_dtypes):
        if not torch.is_floating_point(buffer) or buffer_dtype is None:
            buffer.data = buffer.to(device=device)
        else:
            buffer.data = buffer.to(device=device, dtype=buffer_dtype)<|MERGE_RESOLUTION|>--- conflicted
+++ resolved
@@ -566,40 +566,28 @@
         if not state._sync_gradients:
             return
 
-<<<<<<< HEAD
-        needs_cast_to_full_prec_param_dtype = not _low_precision_hook_enabled(
-            state
-        ) and (
-            handle._uses_param_mixed_precision or handle._uses_reduce_mixed_precision
+        needs_pre_optim_copy = (
+            not _low_precision_hook_enabled(state)
+            and handle._config.low_prec_param_dtype != handle._config.reduce_dtype
         )
-
-        # Only define `padded_unsharded_grad` and `new_sharded_grad` for
-        # sharded strategies
-=======
+        reduce_dtype = handle._config.reduce_dtype
         # Define `padded_unsharded_grad` for all strategies, and only define
         # `new_sharded_grad` for sharded strategies
->>>>>>> 22aee221
         pre_allocated_unsharded_grad = False
         padded_unsharded_grad: Optional[torch.Tensor] = None
         # Pre-allocate any gradient tensor that would otherwise need to be
         # allocated in the post-backward stream. Allocation is required when
         # the gradient needs padding or if it needs to be of a different dtype.
+        grad_kwargs = {"dtype": reduce_dtype, "device": handle.device}
         if handle.uses_sharded_strategy:
             with torch.cuda.stream(state._streams["default"]):
-                grad_kwargs = {
-                    "dtype": handle._config.reduce_dtype,
-                    "device": handle.device,
-                }
                 new_sharded_grad = torch.empty(
                     handle.flat_param._sharded_size, **grad_kwargs
                 )
                 if (
                     handle.flat_param._padded_unsharded_size
                     != handle.flat_param._unpadded_unsharded_size
-                    or (
-                        handle._config.reduce_dtype
-                        != handle._config.low_prec_param_dtype
-                    )
+                    or reduce_dtype != handle._config.low_prec_param_dtype
                 ):
                     padded_unsharded_grad = torch.empty(
                         handle.flat_param._padded_unsharded_size,
@@ -608,21 +596,20 @@
         elif handle._config.reduce_dtype != handle.flat_param.dtype:  # for `NO_SHARD`
             padded_unsharded_grad = torch.empty(
                 handle.flat_param._unpadded_unsharded_size,
-                dtype=handle._config.reduce_dtype,
-                device=handle.device,
+                **grad_kwargs,
             )
         pre_allocated_unsharded_grad = padded_unsharded_grad is not None
         pre_allocated_sharded_grad = handle.uses_sharded_strategy
-        # Define `full_prec_sharded_grad` for all strategies
-        pre_allocated_full_prec_sharded_grad = needs_cast_to_full_prec_param_dtype
+        # Define `pre_optim_grad` for all strategies
+        pre_allocated_pre_optim_grad = needs_pre_optim_copy
         with torch.cuda.stream(state._streams["default"]):
-            full_prec_sharded_grad: Optional[torch.Tensor] = (
+            pre_optim_grad: Optional[torch.Tensor] = (
                 torch.empty(
                     handle.flat_param._sharded_size,
-                    dtype=handle.flat_param.dtype,
+                    dtype=handle._orig_param_dtype,
                     device=handle.device,
                 )
-                if needs_cast_to_full_prec_param_dtype
+                if needs_pre_optim_copy
                 else None
             )
 
@@ -682,16 +669,11 @@
                         state=state._inter_node_state,
                         grad=new_sharded_grad,
                     )
-<<<<<<< HEAD
-
-                if needs_cast_to_full_prec_param_dtype:
+
+                if needs_pre_optim_copy:
                     # Copy from low precision to full precision
-                    full_prec_sharded_grad.copy_(new_sharded_grad)
-                    new_sharded_grad.data = full_prec_sharded_grad
-=======
-                # TODO: Move this allocation to the default stream as well.
-                _cast_grad_to_param_dtype(state, handle, new_sharded_grad, flat_param)
->>>>>>> 22aee221
+                    pre_optim_grad.copy_(new_sharded_grad)
+                    new_sharded_grad.data = pre_optim_grad
 
                 # Save the sharded gradient in `_saved_grad_shard` to support
                 # gradient accumulation -- for multiple backwards, the gradient
@@ -716,26 +698,10 @@
                 )
                 # For `NO_SHARD`, we can keep the low precision gradients by
                 # simply omitting the cast altogether
-<<<<<<< HEAD
-                if (
-                    not handle._keep_low_precision_grads
-                    and needs_cast_to_full_prec_param_dtype
-                ):
-                    # Copy from low precision to full precision
-                    full_prec_sharded_grad.copy_(
-                        flat_param.grad
-                    )  # not actually "sharded"
-                    flat_param.grad.data = full_prec_sharded_grad
-                sharded_grad = flat_param.grad.data
-=======
-                if not handle._keep_low_precision_grads:
-                    # TODO: Move this allocation to the default stream as well.
-                    _cast_grad_to_param_dtype(
-                        state, handle, flat_param_grad, flat_param
-                    )
-                flat_param.grad.data = flat_param_grad
+                if not handle._keep_low_precision_grads and needs_pre_optim_copy:
+                    pre_optim_grad.copy_(flat_param.grad)
+                    flat_param.grad.data = pre_optim_grad
                 grad_to_offload = flat_param.grad
->>>>>>> 22aee221
 
             if handle._config.offload_params:
                 # Offload the gradient to CPU to ensure parameters and
@@ -768,9 +734,9 @@
                 _no_dispatch_record_stream(
                     new_sharded_grad, state._streams["post_backward"]
                 )
-            if pre_allocated_full_prec_sharded_grad:
+            if pre_allocated_pre_optim_grad:
                 _no_dispatch_record_stream(
-                    full_prec_sharded_grad, state._streams["post_backward"]
+                    pre_optim_grad, state._streams["post_backward"]
                 )
 
             if handle._use_orig_params:
