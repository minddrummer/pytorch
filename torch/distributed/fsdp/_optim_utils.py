--- conflicted
+++ resolved
@@ -1551,23 +1551,19 @@
     for name in all_tensor_states:
         numels = []
         dtype = torch.float
-<<<<<<< HEAD
-        max_numel = 0
         _empty_ranks: Set[int] = set()
         for rank, object_state in enumerate(object_list):
-=======
-        for object_state in object_list:
->>>>>>> 7611cd23
             numels.append(0)
             info = object_state.tensors.get(name, None)
             if info is not None:
                 numels[-1] = info.shape.numel()
                 dtype = info.dtype
-<<<<<<< HEAD
-                max_numel = max(max_numel, numels[-1])
             if numels[-1] == 0:
                 _empty_ranks.add(rank)
 
+        empty_func = functools.partial(
+            torch.empty, dtype=dtype, device=fsdp_state.compute_device
+        )
         if empty_ranks:
             assert empty_ranks == _empty_ranks
         empty_ranks = _empty_ranks
@@ -1575,10 +1571,6 @@
             optim_state[name]
             if name in optim_state
             else torch.empty(max_numel, dtype=dtype, device=fsdp_state.compute_device)
-=======
-        empty_func = functools.partial(
-            torch.empty, dtype=dtype, device=fsdp_state.compute_device
->>>>>>> 7611cd23
         )
         local_state = optim_state.get(name, empty_func(0))
         local_state = local_state.to(fsdp_state.compute_device)
