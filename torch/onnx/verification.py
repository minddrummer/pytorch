--- conflicted
+++ resolved
@@ -38,7 +38,7 @@
 class OnnxBackend(enum.Enum):
     """Enum class for ONNX backend used for export verification."""
 
-    ONNX = "ONNXReferenceEvaluator"
+    REFERENCE = "ONNXReferenceEvaluator"
     ONNX_RUNTIME_CPU = "CPUExecutionProvider"
     ONNX_RUNTIME_CUDA = "CUDAExecutionProvider"
 
@@ -71,27 +71,15 @@
             It should be a float of value between 0.0 and 1.0.
     """
 
-<<<<<<< HEAD
-    flatten: bool = dataclasses.field(default=True)
-    ignore_none: bool = dataclasses.field(default=True)
-    check_shape: bool = dataclasses.field(default=True)
-    check_dtype: bool = dataclasses.field(default=True)
-    backend: OnnxBackend = dataclasses.field(default=OnnxBackend.ONNX_RUNTIME_CPU)
-    rtol: float = dataclasses.field(default=1e-3)
-    atol: float = dataclasses.field(default=1e-7)
-    remained_onnx_input_idx: Optional[Sequence[int]] = dataclasses.field(default=None)
-    acceptable_error_percentage: Optional[float] = dataclasses.field(default=None)
-=======
     flatten: bool = True
     ignore_none: bool = True
     check_shape: bool = True
     check_dtype: bool = True
-    ort_providers: Sequence[str] = _ORT_PROVIDERS
+    backend: OnnxBackend = OnnxBackend.ONNX_RUNTIME_CPU
     rtol: float = 1e-3
     atol: float = 1e-7
     remained_onnx_input_idx: Optional[Sequence[int]] = None
     acceptable_error_percentage: Optional[float] = None
->>>>>>> e4118e3a
 
 
 @_beartype.beartype
@@ -404,7 +392,7 @@
             equal up to specified precision.
     """
 
-    if options.backend == OnnxBackend.ONNX:
+    if options.backend == OnnxBackend.REFERENCE:
         onnx_session = _onnx_reference_evaluator_session(onnx_model_f)
     elif (
         options.backend == OnnxBackend.ONNX_RUNTIME_CPU
