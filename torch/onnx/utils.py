"""Functions to export models into the ONNX IR format.

These models can be loaded with the ONNX library and then
converted to models which run on other deep learning frameworks.
"""
from __future__ import annotations

import contextlib
import copy
import inspect
import io
import os
import re
import textwrap
import typing
import warnings
import zipfile
from typing import (
    Any,
    Callable,
    cast,
    Collection,
    Dict,
    List,
    Mapping,
    Optional,
    Sequence,
    Set,
    Tuple,
    Type,
    Union,
)

import torch
import torch._C._onnx as _C_onnx
import torch.jit._trace
import torch.serialization
from torch import _C
from torch.onnx import (  # noqa: F401
    _constants,
    _exporter_states,
    _patch_torch,
    errors,
    symbolic_caffe2,
    symbolic_helper,
)
from torch.onnx._globals import GLOBALS
from torch.onnx._internal import _beartype, registration, torchscript

__all__ = [
    "is_in_onnx_export",
    "select_model_mode_for_export",
    "disable_apex_o2_state_dict_hook",
    "setup_onnx_logging",
    "exporter_context",
    "export",
    "warn_on_static_input_change",
    "unpack_quantized_tensor",
    "export_to_pretty_string",
    "unconvertible_ops",
    "register_custom_op_symbolic",
    "unregister_custom_op_symbolic",
]


def is_in_onnx_export() -> bool:
    """Returns whether it is in the middle of ONNX export."""
    return GLOBALS.in_onnx_export


# TODO(justinchuby): Remove dependency to this global variable from constant_fold.cpp
# Skip check due to cannot import IValue from torch._C
_params_dict = {}  # type: ignore[var-annotated]


@contextlib.contextmanager
@_beartype.beartype
def select_model_mode_for_export(model, mode: _C_onnx.TrainingMode):
    r"""A context manager to temporarily set the training mode of ``model``
    to ``mode``, resetting it when we exit the with-block.

    Args:
        model: Same type and meaning as ``model`` arg to :func:`export`.
        mode: Same type and meaning as ``training`` arg to :func:`export`.
    """
    if not isinstance(mode, _C_onnx.TrainingMode):
        raise TypeError(
            f"'mode' should be a torch.onnx.TrainingMode enum, but got '{type(mode)}'."
        )
    originally_training: bool = False

    if not isinstance(model, torch.jit.ScriptFunction):
        originally_training = model.training

        # ONNX opset 12 has better support for training amenable models, with updated
        # versions of the dropout and batch_norm operators
        if mode == _C_onnx.TrainingMode.TRAINING or (
            mode == _C_onnx.TrainingMode.PRESERVE and originally_training
        ):
            GLOBALS.export_training = True
            if GLOBALS.export_onnx_opset_version < 12:
                warnings.warn(
                    "You are exporting the model in training mode with onnx opset "
                    f"version {GLOBALS.export_onnx_opset_version}. "
                    "Opset versions lower than opset 12 will not be able to export "
                    "nodes such as Dropout and BatchNorm correctly."
                )
        else:
            GLOBALS.export_training = False

        GLOBALS.training_mode = mode
        if mode == _C_onnx.TrainingMode.TRAINING:
            model.train(True)
        elif mode == _C_onnx.TrainingMode.EVAL:
            model.train(False)
        # else mode == _C_onnx.TrainingMode.PRESERVE, do nothing

    try:
        yield
    finally:
        if not (
            isinstance(model, torch.jit.ScriptFunction)
            or mode == _C_onnx.TrainingMode.PRESERVE
        ):
            model.train(originally_training)


@contextlib.contextmanager
@_beartype.beartype
def disable_apex_o2_state_dict_hook(
    model: Union[torch.nn.Module, torch.jit.ScriptFunction]
):
    # Apex O2 hook state_dict to return fp16 weights as fp32.
    # Exporter cannot identify them as same tensors.
    # Since this hook is only used by optimizer, it is safe to
    # remove this hook while exporting.
    if not isinstance(model, torch.jit.ScriptFunction):
        model_hooks = {}  # type: ignore[var-annotated]
        for module in model.modules():
            for key, hook in module._state_dict_hooks.items():
                if type(hook).__name__ == "O2StateDictHook":
                    if module not in model_hooks:
                        model_hooks[module] = {}
                    model_hooks[module][key] = hook
            if module in model_hooks:
                for key in model_hooks[module]:
                    module._state_dict_hooks.pop(key)
        try:
            yield
        finally:
            # Add the hooks back
            for module, m_map in model_hooks.items():
                for key, hook in m_map.items():
                    module._state_dict_hooks[key] = hook
    else:
        try:
            yield
        finally:
            pass


@contextlib.contextmanager
@_beartype.beartype
def setup_onnx_logging(verbose: bool):
    is_originally_enabled = torch.onnx.is_onnx_log_enabled()
    if is_originally_enabled or verbose:
        torch.onnx.enable_log()
    try:
        yield
    finally:
        if not is_originally_enabled:
            torch.onnx.disable_log()


@contextlib.contextmanager
@_beartype.beartype
def exporter_context(model, mode: _C_onnx.TrainingMode, verbose: bool):
    with select_model_mode_for_export(
        model, mode
    ) as mode_ctx, disable_apex_o2_state_dict_hook(
        model
    ) as apex_ctx, setup_onnx_logging(
        verbose
    ) as log_ctx:
        yield (mode_ctx, apex_ctx, log_ctx)


@_beartype.beartype
def export(
    model: Union[torch.nn.Module, torch.jit.ScriptModule, torch.jit.ScriptFunction],
    args: Union[Tuple[Any, ...], torch.Tensor],
    f: Union[str, io.BytesIO],
    export_params: bool = True,
    verbose: bool = False,
    training: _C_onnx.TrainingMode = _C_onnx.TrainingMode.EVAL,
    input_names: Optional[Sequence[str]] = None,
    output_names: Optional[Sequence[str]] = None,
    operator_export_type: _C_onnx.OperatorExportTypes = _C_onnx.OperatorExportTypes.ONNX,
    opset_version: Optional[int] = None,
    do_constant_folding: bool = True,
    dynamic_axes: Optional[
        Union[Mapping[str, Mapping[int, str]], Mapping[str, Sequence[int]]]
    ] = None,
    keep_initializers_as_inputs: Optional[bool] = None,
    custom_opsets: Optional[Mapping[str, int]] = None,
    export_modules_as_functions: Union[bool, Collection[Type[torch.nn.Module]]] = False,
) -> None:
    r"""Exports a model into ONNX format.

    If ``model`` is not a :class:`torch.jit.ScriptModule` nor a
    :class:`torch.jit.ScriptFunction`, this runs
    ``model`` once in order to convert it to a TorchScript graph to be exported
    (the equivalent of :func:`torch.jit.trace`). Thus this has the same limited support
    for dynamic control flow as :func:`torch.jit.trace`.

    Args:
        model (torch.nn.Module, torch.jit.ScriptModule or torch.jit.ScriptFunction):
            the model to be exported.
        args (tuple or torch.Tensor):

            args can be structured either as:

            1. ONLY A TUPLE OF ARGUMENTS::

                args = (x, y, z)

            The tuple should contain model inputs such that ``model(*args)`` is a valid
            invocation of the model. Any non-Tensor arguments will be hard-coded into the
            exported model; any Tensor arguments will become inputs of the exported model,
            in the order they occur in the tuple.

            2. A TENSOR::

                args = torch.Tensor([1])

            This is equivalent to a 1-ary tuple of that Tensor.

            3. A TUPLE OF ARGUMENTS ENDING WITH A DICTIONARY OF NAMED ARGUMENTS::

                args = (x,
                        {'y': input_y,
                         'z': input_z})

            All but the last element of the tuple will be passed as non-keyword arguments,
            and named arguments will be set from the last element. If a named argument is
            not present in the dictionary, it is assigned the default value, or None if a
            default value is not provided.

            .. note::
                If a dictionary is the last element of the args tuple, it will be
                interpreted as containing named arguments. In order to pass a dict as the
                last non-keyword arg, provide an empty dict as the last element of the args
                tuple. For example, instead of::

                    torch.onnx.export(
                        model,
                        (x,
                         # WRONG: will be interpreted as named arguments
                         {y: z}),
                        "test.onnx.pb")

                Write::

                    torch.onnx.export(
                        model,
                        (x,
                         {y: z},
                         {}),
                        "test.onnx.pb")

        f: a file-like object (such that ``f.fileno()`` returns a file descriptor)
            or a string containing a file name.  A binary protocol buffer will be written
            to this file.
        export_params (bool, default True): if True, all parameters will
            be exported. Set this to False if you want to export an untrained model.
            In this case, the exported model will first take all of its parameters
            as arguments, with the ordering as specified by ``model.state_dict().values()``
        verbose (bool, default False): if True, prints a description of the
            model being exported to stdout. In addition, the final ONNX graph will include the
            field ``doc_string``` from the exported model which mentions the source code locations
            for ``model``. If True, ONNX exporter logging will be turned on.
        training (enum, default TrainingMode.EVAL):
            * ``TrainingMode.EVAL``: export the model in inference mode.
            * ``TrainingMode.PRESERVE``: export the model in inference mode if model.training is
              False and in training mode if model.training is True.
            * ``TrainingMode.TRAINING``: export the model in training mode. Disables optimizations
              which might interfere with training.
        input_names (list of str, default empty list): names to assign to the
            input nodes of the graph, in order.
        output_names (list of str, default empty list): names to assign to the
            output nodes of the graph, in order.
        operator_export_type (enum, default OperatorExportTypes.ONNX):

            * ``OperatorExportTypes.ONNX``: Export all ops as regular ONNX ops
              (in the default opset domain).
            * ``OperatorExportTypes.ONNX_FALLTHROUGH``: Try to convert all ops
              to standard ONNX ops in the default opset domain. If unable to do so
              (e.g. because support has not been added to convert a particular torch op to ONNX),
              fall back to exporting the op into a custom opset domain without conversion. Applies
              to `custom ops <https://pytorch.org/tutorials/advanced/torch_script_custom_ops.html>`_
              as well as ATen ops. For the exported model to be usable, the runtime must support
              these non-standard ops.
            * ``OperatorExportTypes.ONNX_ATEN``: All ATen ops (in the TorchScript namespace "aten")
              are exported as ATen ops (in opset domain "org.pytorch.aten").
              `ATen <https://pytorch.org/cppdocs/#aten>`_ is PyTorch's built-in tensor library, so
              this instructs the runtime to use PyTorch's implementation of these ops.

              .. warning::

                Models exported this way are probably runnable only by Caffe2.

              This may be useful if the numeric differences in implementations of operators are
              causing large differences in behavior between PyTorch and Caffe2 (which is more
              common on untrained models).

            * ``OperatorExportTypes.ONNX_ATEN_FALLBACK``: Try to export each ATen op
              (in the TorchScript namespace "aten") as a regular ONNX op. If we are unable to do so
              (e.g. because support has not been added to convert a particular torch op to ONNX),
              fall back to exporting an ATen op. See documentation on OperatorExportTypes.ONNX_ATEN for
              context.
              For example::

                graph(%0 : Float):
                  %3 : int = prim::Constant[value=0]()
                  # conversion unsupported
                  %4 : Float = aten::triu(%0, %3)
                  # conversion supported
                  %5 : Float = aten::mul(%4, %0)
                  return (%5)

              Assuming ``aten::triu`` is not supported in ONNX, this will be exported as::

                graph(%0 : Float):
                  %1 : Long() = onnx::Constant[value={0}]()
                  # not converted
                  %2 : Float = aten::ATen[operator="triu"](%0, %1)
                  # converted
                  %3 : Float = onnx::Mul(%2, %0)
                  return (%3)

              If PyTorch was built with Caffe2 (i.e. with ``BUILD_CAFFE2=1``), then
              Caffe2-specific behavior will be enabled, including special support
              for ops are produced by the modules described in
              `Quantization <https://pytorch.org/docs/stable/quantization.html>`_.

              .. warning::

                Models exported this way are probably runnable only by Caffe2.

        opset_version (int, default 14): The version of the
            `default (ai.onnx) opset <https://github.com/onnx/onnx/blob/master/docs/Operators.md>`_
            to target. Must be >= 7 and <= 16.
        do_constant_folding (bool, default True): Apply the constant-folding optimization.
            Constant-folding will replace some of the ops that have all constant inputs
            with pre-computed constant nodes.
        dynamic_axes (dict<string, dict<int, string>> or dict<string, list(int)>, default empty dict):

            By default the exported model will have the shapes of all input and output tensors
            set to exactly match those given in ``args``. To specify axes of tensors as
            dynamic (i.e. known only at run-time), set ``dynamic_axes`` to a dict with schema:

            * KEY (str): an input or output name. Each name must also be provided in ``input_names`` or
              ``output_names``.
            * VALUE (dict or list): If a dict, keys are axis indices and values are axis names. If a
              list, each element is an axis index.

            For example::

                class SumModule(torch.nn.Module):
                    def forward(self, x):
                        return torch.sum(x, dim=1)

                torch.onnx.export(SumModule(), (torch.ones(2, 2),), "onnx.pb",
                                  input_names=["x"], output_names=["sum"])

            Produces::

                input {
                  name: "x"
                  ...
                      shape {
                        dim {
                          dim_value: 2  # axis 0
                        }
                        dim {
                          dim_value: 2  # axis 1
                ...
                output {
                  name: "sum"
                  ...
                      shape {
                        dim {
                          dim_value: 2  # axis 0
                ...

            While::

                torch.onnx.export(SumModule(), (torch.ones(2, 2),), "onnx.pb",
                                  input_names=["x"], output_names=["sum"],
                                  dynamic_axes={
                                      # dict value: manually named axes
                                      "x": {0: "my_custom_axis_name"},
                                      # list value: automatic names
                                      "sum": [0],
                                  })

            Produces::

                input {
                  name: "x"
                  ...
                      shape {
                        dim {
                          dim_param: "my_custom_axis_name"  # axis 0
                        }
                        dim {
                          dim_value: 2  # axis 1
                ...
                output {
                  name: "sum"
                  ...
                      shape {
                        dim {
                          dim_param: "sum_dynamic_axes_1"  # axis 0
                ...

        keep_initializers_as_inputs (bool, default None): If True, all the
            initializers (typically corresponding to parameters) in the
            exported graph will also be added as inputs to the graph. If False,
            then initializers are not added as inputs to the graph, and only
            the non-parameter inputs are added as inputs.
            This may allow for better optimizations (e.g. constant folding) by
            backends/runtimes.

            If ``opset_version < 9``, initializers MUST be part of graph
            inputs and this argument will be ignored and the behavior will be
            equivalent to setting this argument to True.

            If None, then the behavior is chosen automatically as follows:

            * If ``operator_export_type=OperatorExportTypes.ONNX``, the behavior is equivalent
              to setting this argument to False.
            * Else, the behavior is equivalent to setting this argument to True.

        custom_opsets (dict<str, int>, default empty dict): A dict with schema:

            * KEY (str): opset domain name
            * VALUE (int): opset version

            If a custom opset is referenced by ``model`` but not mentioned in this dictionary,
            the opset version is set to 1. Only custom opset domain name and version should be
            indicated through this argument.

        export_modules_as_functions (bool or set of type of nn.Module, default False): Flag to enable
            exporting all ``nn.Module`` forward calls as local functions in ONNX. Or a set to indicate the
            particular types of modules to export as local functions in ONNX.
            This feature requires ``opset_version`` >= 15, otherwise the export will fail. This is because
            ``opset_version`` < 15 implies IR version < 8, which means no local function support.
            Module variables will be exported as function attributes. There are two categories of function
            attributes.

            1. Annotated attributes: class variables that have type annotations via
            `PEP 526-style <https://www.python.org/dev/peps/pep-0526/#class-and-instance-variable-annotations>`_
            will be exported as attributes.
            Annotated attributes are not used inside the subgraph of ONNX local function because
            they are not created by PyTorch JIT tracing, but they may be used by consumers
            to determine whether or not to replace the function with a particular fused kernel.

            2. Inferred attributes: variables that are used by operators inside the module. Attribute names
            will have prefix "inferred::". This is to differentiate from predefined attributes retrieved from
            python module annotations. Inferred attributes are used inside the subgraph of ONNX local function.

            * ``False``(default): export ``nn.Module`` forward calls as fine grained nodes.
            * ``True``: export all ``nn.Module`` forward calls as local function nodes.
            * Set of type of nn.Module: export ``nn.Module`` forward calls as local function nodes,
              only if the type of the ``nn.Module`` is found in the set.

    Raises:
      CheckerError: If the ONNX checker detects an invalid ONNX graph. Will still export the
        model to the file ``f`` even if this is raised.
    """

    _export(
        model,
        args,
        f,
        export_params,
        verbose,
        training,
        input_names,
        output_names,
        operator_export_type=operator_export_type,
        opset_version=opset_version,
        do_constant_folding=do_constant_folding,
        dynamic_axes=dynamic_axes,
        keep_initializers_as_inputs=keep_initializers_as_inputs,
        custom_opsets=custom_opsets,
        export_modules_as_functions=export_modules_as_functions,
    )


@_beartype.beartype
def _is_constant_tensor_list(node):
    if node.kind() != "prim::Constant":
        return False
    output_type = node.output().type()
    if output_type.isSubtypeOf(_C.ListType.ofTensors()):
        return True
    if output_type.isSubtypeOf(_C.ListType(_C.OptionalType.ofTensor())):
        return True


# ONNX can't handle constants that are lists of tensors, which can
# get generated in constant prop. So we split them back into prim::ListConstructs


@_beartype.beartype
def _split_tensor_list_constants(g, block):
    for node in block.nodes():
        for subblock in node.blocks():
            _split_tensor_list_constants(g, subblock)
        if _is_constant_tensor_list(node):
            inputs = []
            for val in node.output().toIValue():
                input = g.insertConstant(val)
                input.node().moveBefore(node)
                input.node().copyMetadata(node)
                inputs.append(input)

            lc = (
                g.create("prim::ListConstruct", inputs)
                .insertBefore(node)
                .output()
                .setType(_C.ListType.ofTensors())
            )
            lc.node().copyMetadata(node)
            node.output().replaceAllUsesWith(lc)


@_beartype.beartype
def _optimize_graph(
    graph: _C.Graph,
    operator_export_type: _C_onnx.OperatorExportTypes,
    _disable_torch_constant_prop: bool = False,
    fixed_batch_size: bool = False,
    params_dict=None,
    dynamic_axes=None,
    input_names=None,
    module=None,
):
    if params_dict is None:
        params_dict = {}

    # Inline everything
    _C._jit_pass_inline(graph)

    # Remove fork/wait nodes
    _C._jit_pass_inline_fork_wait(graph)
    _C._jit_pass_lint(graph)
    _C._jit_pass_onnx_autograd_function_process(graph)
    _C._jit_pass_lower_all_tuples(graph)

    # we now record some ops like ones/zeros
    # into a trace where we previously recorded constants.
    # use constant prop to maintain our current level of onnx support
    # without implementing symbolics for all of them
    if _disable_torch_constant_prop is False:
        _C._jit_pass_constant_propagation(graph)

    _split_tensor_list_constants(graph, graph)
    # run dce to eliminate dead parts of the graph that might have been
    # left behind by things like symbolic_override
    _C._jit_pass_dce(graph)
    _C._jit_pass_lint(graph)

    _C._jit_pass_canonicalize_graph_fuser_ops(graph)
    _C._jit_pass_lint(graph)
    _C._jit_pass_peephole(graph, True)
    _C._jit_pass_fuse_addmm(graph)
    _C._jit_pass_lint(graph)

    _C._jit_pass_peephole(graph, True)
    _C._jit_pass_lower_all_tuples(graph)
    # in _jit_pass_onnx, symbolic functions are called for each node for conversion.
    # However, there are nodes that cannot be converted without additional context.
    # For example, the number of outputs from split (and whether it is static or dynamic) is unknown
    # until the point where it is unpacked by listUnpack node.
    # This pass does a preprocess, and prepares the nodes such that enough context can be received
    # by the symbolic function.
    _C._jit_pass_onnx_remove_inplace_ops_for_onnx(graph, module)
    _C._jit_pass_onnx_preprocess(graph)

    # onnx does not support tuples, so try to remove them
    _C._jit_pass_lint(graph)

    # onnx only supports tensors, but 1 / 2 = 0.5 and tensor(1) / tensor(2) = 0
    _C._jit_pass_prepare_division_for_onnx(graph)

    _C._jit_pass_onnx_remove_print(graph)
    _C._jit_pass_onnx_preprocess_caffe2(graph)

    symbolic_helper._quantized_ops.clear()
    # Unpack quantized weights for conv and linear ops and insert into graph.
    _C._jit_pass_onnx_unpack_quantized_weights(
        graph, params_dict, symbolic_helper.is_caffe2_aten_fallback()
    )
    if symbolic_helper.is_caffe2_aten_fallback():
        # Insert permutes before and after each conv op to ensure correct order.
        _C._jit_pass_onnx_quantization_insert_permutes(graph, params_dict)

        # Find consecutive permutes that are no-ops and remove them.
        _C._jit_pass_custom_pattern_based_rewrite_graph(
            textwrap.dedent(
                """\
                graph(%Pi):
                    %Pq = quantized::nhwc2nchw(%Pi)
                    %Pr = quantized::nchw2nhwc(%Pq)
                    return (%Pr)"""
            ),
            textwrap.dedent(
                """\
                graph(%Ri):
                    return (%Ri)"""
            ),
            graph,
        )

    # onnx only supports tensors, so we turn all out number types into tensors
    _C._jit_pass_erase_number_types(graph)
    if GLOBALS.onnx_shape_inference:
        input_names = [] if input_names is None else input_names
        dynamic_axes = {} if dynamic_axes is None else dynamic_axes
        _C._jit_pass_onnx_set_dynamic_input_shape(graph, dynamic_axes, input_names)
    _C._jit_pass_onnx_lint(graph)
    graph = _C._jit_pass_onnx(graph, operator_export_type)
    _C._jit_pass_onnx_lint(graph)
    _C._jit_pass_lint(graph)

    _C._jit_pass_onnx_scalar_type_analysis(
        graph, True, GLOBALS.export_onnx_opset_version
    )
    _C._jit_pass_lint(graph)

    _C._jit_pass_onnx_peephole(
        graph, GLOBALS.export_onnx_opset_version, fixed_batch_size
    )
    _C._jit_pass_lint(graph)

    # graph is not a valid jit graph anymore because types have been replaced
    # (e.g. int with Tensor), so it now contains operators that don't actually
    # exist. We can't run normal dead code elimination because it'd fail trying
    # to look up if an operator has side effects, but we can run a dead code
    # elimination variant that doesn't need to look up if an op has side effects.
    _C._jit_pass_dce_allow_deleting_nodes_with_side_effects(graph)
    _C._jit_pass_lint(graph)
    graph = _C._jit_pass_canonicalize(graph)
    _C._jit_pass_lint(graph)
    if GLOBALS.onnx_shape_inference:
        _C._jit_pass_onnx_graph_shape_type_inference(
            graph, params_dict, GLOBALS.export_onnx_opset_version
        )
    return graph


@_beartype.beartype
def warn_on_static_input_change(input_states):
    """Warns that changes to input dictionaries and strings won't take effect in the traced ONNX graph.

    We accept dictionaries and strings as ONNX inputs, but they should be only for
    configuration use. we detect here if these inputs are modified, and if so we warn
    the user that the changes won't take effect in the traced ONNX graph.
    """
    for input, traced_input in zip(input_states[0], input_states[1]):
        if isinstance(input, dict):
            if list(input.keys()) != list(traced_input.keys()):
                warning = (
                    "We detected that you are modifying a dictionary that is an input to your "
                    "model. "
                    "Note that dictionaries are allowed as inputs in ONNX but they should be "
                    "handled with care. "
                    "Usages of dictionaries is not recommended, and should not be used except "
                    "for configuration use. "
                    "Also note that the order and values of the keys must remain the same. "
                )
                warnings.warn(warning)
        elif isinstance(input, str):
            if input != traced_input:
                warning = (
                    "The model seems to have string inputs/outputs. "
                    "Note that strings will not appear as inputs/outputs of the ONNX graph. "
                )
                warnings.warn(warning)


@_beartype.beartype
def _resolve_args_by_export_type(arg_name, arg_value, operator_export_type):
    """Resolves the arguments that are ignored when export_type != operator_export_type.ONNX."""
    if (
        operator_export_type is not operator_export_type.ONNX
        and _C_onnx._CAFFE2_ATEN_FALLBACK
    ):
        if arg_value is True:
            warnings.warn(
                f"'{arg_name}' can be set to True only when 'operator_export_type' is "
                "`ONNX`. Since 'operator_export_type' is not set to 'ONNX', "
                f"'{arg_name}' argument will be ignored."
            )
        arg_value = False
    return arg_value


@_beartype.beartype
def _decide_keep_init_as_input(
    keep_initializers_as_inputs: Optional[bool],
    operator_export_type: _C_onnx.OperatorExportTypes,
    opset_version: int,
):
    """Decides whether the initializers in the graph should be listed as ONNX graph inputs.

    This method encapsulates the logic to decide whether the initializers in the graph
    should be listed as ONNX graph inputs (i.e., whether to choose ONNX IR v3 or v4).
    If keep_initializers_as_inputs is not specified (None), then we decide whether to keep
    initializers as graph inputs (val_keep_init_as_ip) based on export type. If export type
    is ONNX, then do not keep initializers as input (val_keep_init_as_ip=False). For all other
    export types keep initializers as input (val_keep_init_as_ip=True).
    If keep_initializers_as_inputs is specified, then respect it. Unless opset version <= 8,
    in which case it must be ignored because for opset version <= 8, all initializers MUST be
    part of graph input (only ONNX IR v3 is allowed), i.e. val_keep_init_as_ip=True.

    Special handling is needed for opset version 8 or lower, because irrespective
    of user input for keep_initializers_as_inputs, the graph must follow ONNX IR v3
    semantics, i.e. all initializers must be listed as ONNX graph input.
    """

    if opset_version < 9:
        if keep_initializers_as_inputs is False:
            warnings.warn(
                "Setting 'keep_initializers_as_inputs=False' for opset version"
                "8 or lower would lead to an invalid ONNX graph. Therefore, "
                "'keep_initializers_as_inputs=False' is ignored during export."
                "Exported model will have initializers as graph inputs (compliant "
                " to ONNX IR v3)."
            )
        return True  # i.e. True == initializers are part of graph input (ONNX IR v3)
    val_keep_init_as_ip = (
        True if keep_initializers_as_inputs is None else keep_initializers_as_inputs
    )
    if (
        keep_initializers_as_inputs is None
        and operator_export_type is _C_onnx.OperatorExportTypes.ONNX
    ):
        val_keep_init_as_ip = False
    return val_keep_init_as_ip


@_beartype.beartype
def _decide_add_node_names(add_node_names, operator_export_type):
    return _resolve_args_by_export_type(
        "add_node_names", add_node_names, operator_export_type
    )


@_beartype.beartype
def _decide_constant_folding(do_constant_folding, operator_export_type, training):
    do_constant_folding = _resolve_args_by_export_type(
        "do_constant_folding", do_constant_folding, operator_export_type
    )
    if do_constant_folding and (
        training is not None and training is not _C_onnx.TrainingMode.EVAL
    ):
        warnings.warn(
            "It is recommended that constant folding be turned off ('do_constant_folding=False') "
            "when exporting the model in training-amenable mode, i.e. with 'training=TrainingMode.TRAIN' "
            "or 'training=TrainingMode.PRESERVE' (when model is in training mode). Otherwise, some "
            "learnable model parameters may not translate correctly in the exported ONNX model "
            "because constant folding mutates model parameters. Please consider "
            "turning off constant folding or setting the training=TrainingMode.EVAL."
        )
    return do_constant_folding


@_beartype.beartype
def _signature(model) -> inspect.Signature:
    should_be_callable = getattr(model, "forward", model)
    if callable(should_be_callable):
        return inspect.signature(should_be_callable)
    raise ValueError("model has no forward method and is not callable")


@_beartype.beartype
def _decide_input_format(model, args):
    try:
        sig = _signature(model)
    except ValueError as e:
        warnings.warn(f"{e}, skipping _decide_input_format")
        return args
    try:
        ordered_list_keys = list(sig.parameters.keys())
        if ordered_list_keys[0] == "self":
            ordered_list_keys = ordered_list_keys[1:]
        args_dict: Dict = {}
        if isinstance(args, list):
            args_list = args
        elif isinstance(args, tuple):
            args_list = list(args)
        else:
            args_list = [args]
        if isinstance(args_list[-1], dict):
            args_dict = args_list[-1]
            args_list = args_list[:-1]
        n_nonkeyword = len(args_list)
        for optional_arg in ordered_list_keys[n_nonkeyword:]:
            if optional_arg in args_dict:
                args_list.append(args_dict[optional_arg])
            # Check if this arg has a default value
            else:
                param = sig.parameters[optional_arg]
                if param.default != param.empty:
                    args_list.append(param.default)
        args = args_list if isinstance(args, list) else tuple(args_list)
    # Cases of models with no input args
    except IndexError:
        warnings.warn("No input args, skipping _decide_input_format")
    except Exception as e:
        warnings.warn(f"Skipping _decide_input_format\n {e.args[0]}")

    return args


@_beartype.beartype
def _trace(func, args, operator_export_type, return_outs=False):
    # Special case for common case of passing a single Tensor
    if isinstance(args, torch.Tensor):
        args = (args,)

    trace_graph, torch_out, inputs_states = torch.jit._get_trace_graph(
        func, args, strict=False, _force_outplace=False, _return_inputs_states=True
    )
    warn_on_static_input_change(inputs_states)

    trace_graph = _optimize_graph(trace_graph, operator_export_type, params_dict={})
    if return_outs:
        return trace_graph, torch_out
    return trace_graph


@_beartype.beartype
def _trace_and_get_graph_from_model(model, args):
    # A basic sanity check: make sure the state_dict keys are the same
    # before and after running the model.  Fail fast!
    orig_state_dict_keys = torch.jit._unique_state_dict(model).keys()

    # Disable Autocast cache because it replaces kernel's weight and bias
    # to be replaced by (undesired) constants
    # TODO: https://github.com/pytorch/pytorch/issues/84092
    prev_autocast_cache_enabled = torch.is_autocast_cache_enabled()
    # When weights are not reused, there is no perf impact
    # ONNX runtimes can also apply CSE optimization to compensate the lack of cache here
    torch.set_autocast_cache_enabled(False)
    trace_graph, torch_out, inputs_states = torch.jit._get_trace_graph(
        model, args, strict=False, _force_outplace=False, _return_inputs_states=True
    )
    torch.set_autocast_cache_enabled(prev_autocast_cache_enabled)

    warn_on_static_input_change(inputs_states)

    if orig_state_dict_keys != torch.jit._unique_state_dict(model).keys():
        raise RuntimeError(
            "state_dict changed after running the tracer; "
            "something weird is happening in your model!"
        )

    return trace_graph, torch_out


@_beartype.beartype
def _get_param_count_list(method_graph, args_params):
    param_count_list = []
    for input_, arg_params_ in zip(method_graph.inputs(), args_params):
        if "PackedParams" in str(input_.type()):
            in_vars, _ = torch.jit._flatten(arg_params_)
            param_count_list.append(len(in_vars))
        else:
            param_count_list.append(arg_params_ is not None)

    return param_count_list


@_beartype.beartype
def _check_flatten_did_not_remove(original, jit_flattened):
    """torch.jit._flatten removes None. Check if it did so in this case."""

    @_beartype.beartype
    def flatten(x):
        if isinstance(x, (list, tuple)):
            for inner in x:
                yield from flatten(inner)
        elif isinstance(x, dict):
            for inner in x.values():
                yield from flatten(inner)
        else:
            yield x

    flattened_with_none = list(flatten(original))
    num_none = len(flattened_with_none) - len(jit_flattened)
    assert num_none >= 0
    if num_none:
        raise ValueError(
            f"args contained {num_none} None's after flattening. "
            "When exporting a ScriptModule or ScriptFunction, no args may "
            "be None because that breaks type propagation."
        )


def _create_jit_graph(
    model: Union[torch.nn.Module, torch.jit.ScriptFunction], args: Sequence[Any]
) -> Tuple[
    _C.Graph,
    List[_C.IValue],
    Optional[Any],
    Optional[Union[_C.ScriptModule, _C.ScriptFunction]],
]:
    if isinstance(model, (torch.jit.ScriptFunction, torch.jit.ScriptModule)):
        flattened_args = tuple(torch.jit._flatten(tuple(args))[0])
        _check_flatten_did_not_remove(args, flattened_args)
        torch_out = None

        if isinstance(model, torch.jit.ScriptModule):
            try:
                graph = model.forward.graph
            except AttributeError as e:
                raise RuntimeError("'forward' method must be a script method") from e
            _C._jit_pass_onnx_function_substitution(graph)
            freezed_module = _C._freeze_module(
                cast(_C.ScriptModule, model._c), preserveParameters=True
            )
            module, params = _C._jit_onnx_list_model_parameters(freezed_module)
            method_graph = module._get_method("forward").graph
            args_params = tuple(args) + tuple(params)
            param_count_list = _get_param_count_list(method_graph, args_params)
            in_vars, _ = torch.jit._flatten(args_params)
            graph = _C._propagate_and_assign_input_shapes(
                method_graph, tuple(in_vars), param_count_list, False, False
            )
            return graph, params, torch_out, module

        # torch.jit.ScriptFunction
        params = []
        graph = model.graph
        _C._jit_pass_onnx_function_substitution(graph)
        param_count_list = _get_param_count_list(graph, args)
        graph = _C._propagate_and_assign_input_shapes(
            graph, flattened_args, param_count_list, False, False
        )
        return graph, params, torch_out, None

    graph, torch_out = _trace_and_get_graph_from_model(model, args)
    _C._jit_pass_onnx_lint(graph)
    state_dict = torch.jit._unique_state_dict(model)
    params = list(state_dict.values())
    graph_inputs = list(graph.inputs())
    user_input_num = len(graph_inputs) - len(state_dict)
    param_names = list(state_dict.keys())
    for i, inp in enumerate(graph_inputs):
        if i >= user_input_num:
            inp.setDebugName(param_names[i - user_input_num])
    _C._jit_pass_onnx_function_substitution(graph)
    return graph, params, torch_out, None


@_beartype.beartype
def _get_named_param_dict(graph, params):
    input_and_param_names = [val.debugName() for val in graph.inputs()]
    param_names = input_and_param_names[len(input_and_param_names) - len(params) :]
    _params_dict = dict(zip(param_names, params))
    return _params_dict


@_beartype.beartype
def _get_example_outputs(model, args):
    input_args = copy.deepcopy(args)
    input_kwargs = {}
    if input_args and isinstance(input_args[-1], dict):
        input_kwargs = input_args[-1]
        input_args = input_args[:-1]

    example_outputs = model(*input_args, **input_kwargs)
    if isinstance(example_outputs, list):
        example_outputs = [example_outputs]
    elif not isinstance(example_outputs, tuple):
        example_outputs = (example_outputs,)

    return example_outputs


_qtype_vtype_map = {
    torch.quint8: torch.uint8,
    torch.qint8: torch.int8,
    torch.qint32: torch.int32,
    torch.quint4x2: torch.int8,
}


@_beartype.beartype
def unpack_quantized_tensor(value, cast_onnx_accepted=True):
    if isinstance(value, torch.Tensor) and value.dtype in _qtype_vtype_map:
        q_value_dequantize = value.dequantize()
        q_scale = (
            torch.tensor(value.q_scale(), dtype=torch.double)
            if cast_onnx_accepted
            else torch.tensor(value.q_scale(), dtype=torch.float32)
        )
        q_zero_point = (
            torch.tensor(value.q_zero_point(), dtype=torch.int64)
            if cast_onnx_accepted
            else torch.tensor(value.q_zero_point(), dtype=_qtype_vtype_map[value.dtype])
        )
        q_value = q_value_dequantize / q_scale + q_zero_point
        q_value = q_value.to(dtype=_qtype_vtype_map[value.dtype])
        return q_value, q_scale, q_zero_point
    else:
        return (value,)


@_beartype.beartype
def _pre_trace_quant_model(model, args):
    r"""Returns `torch.jit.trace(model, args)` if model is quantized. Otherwise do nothing and return
    original model.

    This is due to https://github.com/pytorch/pytorch/issues/75761.
    """
    if any(
        hasattr(m, "_packed_params") for m in getattr(model, "modules", lambda: [])()
    ) or any(getattr(arg, "is_quantized", False) for arg in args):
        return torch.jit.trace(model, args)
    return model


@_beartype.beartype
def _model_to_graph(
    model,
    args,
    verbose=False,
    input_names=None,
    output_names=None,
    operator_export_type=_C_onnx.OperatorExportTypes.ONNX,
    do_constant_folding=True,
    _disable_torch_constant_prop=False,
    fixed_batch_size=False,
    training=_C_onnx.TrainingMode.EVAL,
    dynamic_axes=None,
) -> Tuple[
    _C.Graph,
    Dict[str, torch.Tensor],
    Optional[
        Union[
            torch.Tensor,
            Tuple[torch.Tensor, ...],
            List[torch.Tensor],
            Dict[str, torch.Tensor],
            Any,  # Can be nested tuples etc.
        ]
    ],
]:
    """Converts model into an ONNX graph.

    Returns:
        graph: A TorchScript IR Graph with ONNX nodes.
        params_dict: Dict from input param name to param value.
        torch_out: The output tensors resulting from the trace of ``model``.
            If ``model`` is a :class:`torch.jit.ScriptModule` or :class:`torch.jit.ScriptFunction`,
            this will be None, since we are not doing any tracing.
    """
    # TODO: can we simplify this to always return a tuple of Tensor or None?

    # Special case for common case of passing a single Tensor
    if isinstance(args, (torch.Tensor, int, float, bool)):
        args = (args,)

    model = _pre_trace_quant_model(model, args)
    graph, params, torch_out, module = _create_jit_graph(model, args)
    params_dict = _get_named_param_dict(graph, params)

    try:
        graph = _optimize_graph(
            graph,
            operator_export_type,
            _disable_torch_constant_prop=_disable_torch_constant_prop,
            fixed_batch_size=fixed_batch_size,
            params_dict=params_dict,
            dynamic_axes=dynamic_axes,
            input_names=input_names,
            module=module,
        )
    except Exception as e:
        torch.onnx.log("Torch IR graph at exception: ", graph)
        raise

    is_script = isinstance(model, (torch.jit.ScriptFunction, torch.jit.ScriptModule))
    if is_script:
        example_outputs = _get_example_outputs(model, args)
        example_outputs_final = ()
        for example_output in example_outputs:
            example_outputs_final += unpack_quantized_tensor(example_output)
        out_vars, desc = torch.jit._flatten(example_outputs_final)
        _C._jit_pass_onnx_assign_output_shape(
            graph, out_vars, desc, GLOBALS.onnx_shape_inference, is_script
        )

    # NB: ONNX requires complete information about output types, which might be
    # erased by some optimizations, so we need to set it explicitly again.
    else:
        if not isinstance(torch_out, (list, tuple)):
            output_wrapped = [torch_out]
        else:
            output_wrapped = torch_out  # type: ignore[assignment]

        output_tensors, out_desc = torch.jit._flatten(tuple(output_wrapped))
        # assign_output_shape pass is not compatible with quantized outputs.
        # Quantized outputs are flattened to 3 values in ONNX, while packed as
        # single value in PyTorch.
        if not any(getattr(out, "is_quantized", False) for out in output_tensors):
            _C._jit_pass_onnx_assign_output_shape(
                graph,
                output_tensors,
                out_desc,
                GLOBALS.onnx_shape_inference,
                is_script,
            )

    _set_input_and_output_names(graph, input_names, output_names)
    params_dict = _get_named_param_dict(graph, params)

    if training is None or training == _C_onnx.TrainingMode.EVAL:
        params_dict = _C._jit_pass_onnx_eval_peephole(graph, params_dict)

    if (
        do_constant_folding
        and GLOBALS.export_onnx_opset_version
        >= _constants.ONNX_CONSTANT_FOLDING_MIN_OPSET
    ):
        params_dict = _C._jit_pass_onnx_constant_fold(
            graph, params_dict, GLOBALS.export_onnx_opset_version
        )
        _C._jit_pass_dce_allow_deleting_nodes_with_side_effects(graph)

    if GLOBALS.onnx_shape_inference:
        _C._jit_pass_onnx_graph_shape_type_inference(
            graph, params_dict, GLOBALS.export_onnx_opset_version
        )

    params_dict = _C._jit_pass_onnx_eliminate_unused_items(graph, params_dict)

    # For ONNX opset < 9, constants only have three data types: float16, float, double.
    # In this pass transform constants of other data types to float/double + cast operator.
    if GLOBALS.export_onnx_opset_version < 9:
        _C._jit_pass_onnx_cast_all_constant_to_floating(graph)

    params_dict = _C._jit_pass_filter_non_tensor_arguments(params_dict)
    _C._jit_decay_packed_param_input_types(graph)

    # If output names lack a proper name and are identified only by their unique
    # give them a legible name for debugging purposes
    _apply_friendly_debug_names(graph, params_dict)

    return graph, params_dict, torch_out


@_beartype.beartype
def export_to_pretty_string(
    model,
    args,
    export_params=True,
    verbose=False,
    training=_C_onnx.TrainingMode.EVAL,
    input_names=None,
    output_names=None,
    operator_export_type=_C_onnx.OperatorExportTypes.ONNX,
    export_type=None,
    google_printer=False,
    opset_version=None,
    keep_initializers_as_inputs=None,
    custom_opsets=None,
    add_node_names=True,
    do_constant_folding=True,
    dynamic_axes=None,
):
    r"""
    Similar to :func:`export`, but returns a text representation of the ONNX
    model. Only differences in args listed below. All other args are the same
    as :func:`export`.

    Args:
        add_node_names (bool, default True): Whether or not to set
            NodeProto.name. This makes no difference unless
            ``google_printer=True``.
        google_printer (bool, default False): If False, will return a custom,
            compact representation of the model. If True will return the
            protobuf's `Message::DebugString()`, which is more verbose.

    Returns:
      A UTF-8 str containing a human-readable representation of the ONNX model.
    """
    if opset_version is None:
        opset_version = _constants.ONNX_DEFAULT_OPSET
    if custom_opsets is None:
        custom_opsets = {}
    symbolic_helper._set_opset_version(opset_version)
    symbolic_helper._set_operator_export_type(operator_export_type)

    with exporter_context(model, training, verbose):
        val_keep_init_as_ip = _decide_keep_init_as_input(
            keep_initializers_as_inputs, operator_export_type, opset_version
        )
        val_add_node_names = _decide_add_node_names(
            add_node_names, operator_export_type
        )
        val_do_constant_folding = _decide_constant_folding(
            do_constant_folding, operator_export_type, training
        )
        args = _decide_input_format(model, args)
        graph, params_dict, torch_out = _model_to_graph(
            model,
            args,
            verbose,
            input_names,
            output_names,
            operator_export_type,
            val_do_constant_folding,
            training=training,
            dynamic_axes=dynamic_axes,
        )

        return graph._pretty_print_onnx(  # type: ignore[attr-defined]
            params_dict,
            opset_version,
            False,
            operator_export_type,
            google_printer,
            val_keep_init_as_ip,
            custom_opsets,
            val_add_node_names,
        )


@_beartype.beartype
def unconvertible_ops(
    model, args, training=_C_onnx.TrainingMode.EVAL, opset_version=None
):
    r"""
    Converts the model with operator_export_type set to
    torch.onnx.OperatorExportTypes.ONNX_FALLTHROUGH once in order to get a list of
    all the ops that are not supported/implemented by the exporter.

    Args:
        model: Same as corresponding arg to torch.onnx.export.
        args: Same as corresponding arg to torch.onnx.export.
        training: Same as corresponding arg to torch.onnx.export.
        opset_version: Same as corresponding arg to torch.onnx.export.

    Returns:
        Tuple[torch._C.Graph, List[str]], where the list includes the names
        of the unconvertible ops.
    """

    opset_version = opset_version or _constants.ONNX_DEFAULT_OPSET
    symbolic_helper._set_opset_version(opset_version)
    # operator_export_type is set to ONNX_FALLTHROUGH by default so that if an op is not supported
    # in ONNX, fall through will occur and export the operator as is, as a custom ONNX op.
    with exporter_context(model, training, False):
        args = _decide_input_format(model, args)
        graph, params_dict, torch_out = _model_to_graph(
            model,
            args,
            # So that if an op connot be converted to ONNX, it will be kept
            # as-is rather than cause a failure.
            operator_export_type=_C_onnx.OperatorExportTypes.ONNX_FALLTHROUGH,
        )
    unsupported_ops = list()
    supported_namespaces = {"onnx", "prim", "quantized"}
    for node in graph.nodes():
        if node.kind().split(":")[0] not in supported_namespaces:
            unsupported_ops.append(node.kind())
    return graph, unsupported_ops


@_beartype.beartype
def _setup_trace_module_map(
    model: Union[torch.nn.Module, torch.jit.ScriptModule],
    export_modules_as_functions: Union[bool, Collection[Type[torch.nn.Module]]],
) -> Set[str]:
    def __register_attribute_hook():
        attr_name = "_onnx_attrs"

        def _track_module_attributes_forward_pre_hook(module, input):
            setattr(module, attr_name, _get_module_attributes(module))

        def _track_module_attributes_forward_hook(module, input, output):
            tracing_state = _C._get_tracing_state()
            if not tracing_state:
                return

            graph = tracing_state.graph()
            onnx_attrs = {}
            if hasattr(module, attr_name):
                onnx_attrs = getattr(module, attr_name)
                delattr(module, attr_name)

            _C._jit_pass_onnx_track_scope_attributes(graph, onnx_attrs)

        for m in model.modules():
            m.register_forward_hook(_track_module_attributes_forward_hook)
            m.register_forward_pre_hook(_track_module_attributes_forward_pre_hook)

    def _unqualified_variable_name(qualified_name: str) -> str:
        """
        Parse qualified variable name and return the unqualified version.

        Pure numeric atoms are considered inadequate, so this function will look past them,
        and start from the first non-numeric atom.

        Example:
            >>> _unqualified_variable_name('__main__.Foo.bar')
            'bar'
            >>> _unqualified_variable_name('__main__.Foo.bar.0')
            'bar.0'
        """
        name_atoms = qualified_name.split(".")
        for i, atom in reversed(list(enumerate(name_atoms))):
            if not atom.isnumeric():
                return ".".join(name_atoms[i:])
        return qualified_name

    trace_module_map = {
        _m: torch._C._jit_onnx_create_full_scope_name(
            torch.typename(type(_m)), _unqualified_variable_name(_n)
        )
        for _n, _m in model.named_modules()
    }
    torch.jit._trace._trace_module_map = trace_module_map
    if isinstance(export_modules_as_functions, bool) and export_modules_as_functions:
        module_typenames = {torch.typename(type(module)) for module in trace_module_map}
    elif isinstance(export_modules_as_functions, set) and export_modules_as_functions:

        def _find_typename(v):
            if isinstance(v, type):
                return torch.typename(v)
            else:
                raise RuntimeError(
                    "Only type of the `nn.Module` should be "
                    "passed in the set for argument `export_modules_as_functions`. "
                    "Got `%s`." % (type(v).__name__)
                )

        module_typenames = {_find_typename(v) for v in export_modules_as_functions}
    else:
        module_typenames = set()

    if module_typenames:
        __register_attribute_hook()

    return module_typenames


@_beartype.beartype
def _reset_trace_module_map():
    torch.jit._trace._trace_module_map = None
    _C._jit_pass_onnx_clear_scope_records()


@_beartype.beartype
def _get_module_attributes(module):

    annotations = typing.get_type_hints(type(module))
    base_m_annotations = typing.get_type_hints(torch.nn.Module)
    [annotations.pop(k, None) for k in base_m_annotations]
    return {k: getattr(module, k) for k in annotations}


@_beartype.beartype
def _export(
    model,
    args,
    f,
    export_params=True,
    verbose=False,
    training=_C_onnx.TrainingMode.EVAL,
    input_names=None,
    output_names=None,
    operator_export_type=_C_onnx.OperatorExportTypes.ONNX,
    export_type=None,
    opset_version=None,
    do_constant_folding=True,
    dynamic_axes=None,
    keep_initializers_as_inputs=None,
    fixed_batch_size=False,
    custom_opsets=None,
    add_node_names=True,
    onnx_shape_inference=True,
    export_modules_as_functions=False,
):
    if export_type is None:
        export_type = _exporter_states.ExportTypes.PROTOBUF_FILE

    if isinstance(model, torch.nn.DataParallel):
        raise ValueError(
            "torch.nn.DataParallel is not supported by ONNX "
            "exporter, please use 'attribute' module to "
            "unwrap model from torch.nn.DataParallel. Try "
            "torch.onnx.export(model.module, ...)"
        )
    assert GLOBALS.in_onnx_export is False
    GLOBALS.in_onnx_export = True
    try:

        symbolic_helper._set_onnx_shape_inference(onnx_shape_inference)

        if opset_version is None:
            opset_version = _constants.ONNX_DEFAULT_OPSET

        if export_modules_as_functions and opset_version < 15:
            raise ValueError(
                "`export_modules_as_functions` is not supported for `opset_version` < 15."
                "This is because `opset_version` < 15 implies IR version < 8, which means "
                "no local function support. "
            )

        module_typenames_to_export_as_functions: Set[str] = set()
        if isinstance(model, (torch.nn.Module, torch.jit.ScriptModule)):
            module_typenames_to_export_as_functions = _setup_trace_module_map(
                model, export_modules_as_functions
            )

        if not operator_export_type:
            if _C_onnx._CAFFE2_ATEN_FALLBACK:
                operator_export_type = _C_onnx.OperatorExportTypes.ONNX_ATEN_FALLBACK
            else:
                operator_export_type = _C_onnx.OperatorExportTypes.ONNX

        # By default, training=TrainingMode.EVAL,
        # which is good because running a model in training mode could result in
        # internal buffers getting updated, dropout getting applied, etc.
        # If you really know what you're doing, you can turn
        # training=TrainingMode.TRAINING or training=TrainingMode.PRESERVE,
        # (to preserve whatever the original training mode was.)
        symbolic_helper._set_opset_version(opset_version)
        symbolic_helper._set_operator_export_type(operator_export_type)
        with exporter_context(model, training, verbose):
            val_keep_init_as_ip = _decide_keep_init_as_input(
                keep_initializers_as_inputs, operator_export_type, opset_version
            )
            val_add_node_names = _decide_add_node_names(
                add_node_names, operator_export_type
            )
            val_do_constant_folding = _decide_constant_folding(
                do_constant_folding, operator_export_type, training
            )
            # Normally f can be a file-like object, but for large models, the external data format requires a
            # valid `model_file_location`. Code in export.cpp will enforce this.
            if isinstance(f, str):
                model_file_location = f
            else:
                model_file_location = ""
            args = _decide_input_format(model, args)
            if dynamic_axes is None:
                dynamic_axes = {}
            _validate_dynamic_axes(dynamic_axes, model, input_names, output_names)

            graph, params_dict, torch_out = _model_to_graph(
                model,
                args,
                verbose,
                input_names,
                output_names,
                operator_export_type,
                val_do_constant_folding,
                fixed_batch_size=fixed_batch_size,
                training=training,
                dynamic_axes=dynamic_axes,
            )

            # TODO: Don't allocate a in-memory string for the protobuf
            defer_weight_export = (
                export_type is not _exporter_states.ExportTypes.PROTOBUF_FILE
            )
            if custom_opsets is None:
                custom_opsets = {}

            _C._jit_pass_dce_allow_deleting_nodes_with_side_effects(graph)
            node_attr_to_name = {}  # type: ignore[var-annotated]
            if module_typenames_to_export_as_functions:
                # NOTE: cannot call DCE after this pass. DCE will remove function definition nodes.
                node_attr_to_name = _C._jit_pass_onnx_function_extraction(
                    graph,
                    module_typenames_to_export_as_functions,
                    list(params_dict.keys()),
                )
            params_dict = _C._jit_pass_onnx_deduplicate_initializers(  # type: ignore[assignment]
                graph, params_dict, getattr(model, "training", False)  # type: ignore[arg-type]
            )
            _C._jit_pass_onnx_assign_scoped_names_for_node_and_value(graph)
            if export_params:
                (
                    proto,
                    export_map,
                    val_use_external_data_format,
                    node_names,
                ) = graph._export_onnx(  # type: ignore[attr-defined]
                    params_dict,
                    opset_version,
                    dynamic_axes,
                    defer_weight_export,
                    operator_export_type,
                    not verbose,
                    val_keep_init_as_ip,
                    custom_opsets,
                    val_add_node_names,
                    model_file_location,
                    node_attr_to_name,
                )
            else:
                (
                    proto,
                    export_map,
                    val_use_external_data_format,
                    node_names,
                ) = graph._export_onnx(  # type: ignore[attr-defined]
                    {},
                    opset_version,
                    dynamic_axes,
                    False,
                    operator_export_type,
                    not verbose,
                    val_keep_init_as_ip,
                    custom_opsets,
                    val_add_node_names,
                    model_file_location,
                    node_attr_to_name,
                )
            if verbose:
                torch.onnx.log("Exported graph: ", graph)
            if export_type == _exporter_states.ExportTypes.PROTOBUF_FILE:
                assert len(export_map) == 0
                with torch.serialization._open_file_like(f, "wb") as opened_file:
                    opened_file.write(proto)
            elif export_type in [
                _exporter_states.ExportTypes.ZIP_ARCHIVE,
                _exporter_states.ExportTypes.COMPRESSED_ZIP_ARCHIVE,
            ]:
                compression = (
                    zipfile.ZIP_DEFLATED
                    if export_type
                    == _exporter_states.ExportTypes.COMPRESSED_ZIP_ARCHIVE
                    else zipfile.ZIP_STORED
                )
                with zipfile.ZipFile(f, "w", compression=compression) as z:
                    z.writestr(_constants.ONNX_ARCHIVE_MODEL_PROTO_NAME, proto)
                    for k, v in export_map.items():
                        z.writestr(k, v)
            elif export_type == _exporter_states.ExportTypes.DIRECTORY:
                if os.path.exists(f):
                    assert os.path.isdir(f)
                else:
                    os.makedirs(f)

                model_proto_file = os.path.join(
                    f, _constants.ONNX_ARCHIVE_MODEL_PROTO_NAME
                )
                with torch.serialization._open_file_like(
                    model_proto_file, "wb"
                ) as opened_file:
                    opened_file.write(proto)

                for k, v in export_map.items():
                    weight_proto_file = os.path.join(f, k)
                    with torch.serialization._open_file_like(
                        weight_proto_file, "wb"
                    ) as opened_file:
                        opened_file.write(v)
            else:
                raise RuntimeError("Unknown export type")

            # The ONNX checker only works for ONNX graph. So if the operator_export_type is not ONNX,
            # we can skip this check.
            # If large model format export is enabled, proto will only contain data location instead of
            # raw data and _check_onnx_proto() will fail because it can only handle the raw ONNX proto
            # string in memory.
            if (operator_export_type is _C_onnx.OperatorExportTypes.ONNX) and (
                not val_use_external_data_format
            ):
                try:
                    _C._check_onnx_proto(proto, full_check=True)
                except RuntimeError as e:
                    raise errors.CheckerError(e)
    finally:
        assert GLOBALS.in_onnx_export
        GLOBALS.in_onnx_export = False
        _reset_trace_module_map()

    return torch_out


@_beartype.beartype
def _apply_friendly_debug_names(graph, params):
    for n in graph.nodes():
        for v in n.inputs():
            old_name = v.debugName()
            if old_name != str(v.unique()):
                continue
            new_name = f"{n.kind()}_{v.unique()}"
            v.setDebugName(new_name)
            if old_name in params:
                params[new_name] = params.pop(old_name)


@_beartype.beartype
def _set_input_and_output_names(graph, input_names, output_names):
    @_beartype.beartype
    def set_names(node_list, name_list, descriptor):
        if name_list is None:
            return
        if len(name_list) > len(node_list):
            raise RuntimeError(
                "number of %s names provided (%d) exceeded number of %ss (%d)"
                % (descriptor, len(name_list), descriptor, len(node_list))
            )

        # Mark if the output node DebugName is set before.
        output_node_set = set()
        for i, (name, node) in enumerate(zip(name_list, node_list)):
            # Duplicated output node, insert onnx::Identity to avoid setting the same DebugName after setDebugName().
            if descriptor == "output":
                if node in output_node_set:
                    identity_node = graph.create("onnx::Identity")
                    identity_node.insertAfter(node.node())
                    identity_node.addInput(node)
                    identity_node.output().setType(node.type())
                    graph.return_node().replaceInput(i, identity_node.output())
                    node = identity_node.output()
                output_node_set.add(node)

            if node.debugName() != name:
                node.setDebugName(name)

    set_names(list(graph.inputs()), input_names, "input")
    set_names(list(graph.outputs()), output_names, "output")


@_beartype.beartype
def _run_symbolic_method(g, op_name, symbolic_fn, args):
    r"""
    This trampoline function gets invoked for every symbolic method
    call from C++.
    """
    try:
        return symbolic_fn(g, *args)
    except TypeError as e:
        # Handle the specific case where we didn't successfully dispatch
        # to symbolic_fn.  Otherwise, the backtrace will have the clues
        # you need.
        e.args = (f"{e.args[0]} (occurred when translating {op_name})",)
        raise


@_beartype.beartype
def _add_block(node: _C.Node) -> _C.Block:
    return node.addBlock()


@_beartype.beartype
def _add_input_to_block(block: _C.Block):
    return block.addInputToBlock()  # type: ignore[attr-defined]


@_beartype.beartype
def _add_output_to_block(block: _C.Block, value: _C.Value) -> int:
    return block.registerOutput(value)


# Note [Export inplace]
# ~~~~~~~~~~~~~~~~~~~~~
# In abstract, it would be better for us to export inplace annotations,
# than to not export them, since it is useful information that can
# help the target of an ONNX export export more efficiently.  However,
# ONNX doesn't currently formalize inplace. Fortunately, it's sound to drop
# inplace annotations, but we are losing information this way.


@_beartype.beartype
def _should_aten_fallback(
    name: str, opset_version: int, operator_export_type: _C_onnx.OperatorExportTypes
):
    is_exportable_aten_op = registration.registry.is_registered_op(name, opset_version)
    is_onnx_aten_export = operator_export_type == _C_onnx.OperatorExportTypes.ONNX_ATEN
    is_aten_fallback_export = (
        operator_export_type == _C_onnx.OperatorExportTypes.ONNX_ATEN_FALLBACK
    )
    return is_onnx_aten_export or (
        not is_exportable_aten_op and is_aten_fallback_export
    )


@_beartype.beartype
def _need_symbolic_context(symbolic_fn) -> bool:
    """Checks if the first argument to symbolic_fn is annotated as type `torch.onnx.SymbolicContext`."""
    params = tuple(inspect.signature(symbolic_fn).parameters.values())
    # When the annotation is postpone-evaluated, the annotation is a string
    # and not a type. We need to use get_type_hints to get the real type.
    if not params:
        return False
    first_param_name = params[0].name
    type_hints = typing.get_type_hints(symbolic_fn)
    if first_param_name not in type_hints:
        return False
    param_type = type_hints[first_param_name]
    return issubclass(param_type, _exporter_states.SymbolicContext)


@_beartype.beartype
def _get_aten_op_overload_name(n: _C.Node) -> str:

    # Returns `overload_name` attribute to ATen ops on non-Caffe2 builds
    schema = n.schema()
    if not schema.startswith("aten::") or symbolic_helper.is_caffe2_aten_fallback():
        return ""
    return _C.parse_schema(schema).overload_name


@_beartype.beartype
def _run_symbolic_function(
    graph: _C.Graph,
    block: _C.Block,
    node: _C.Node,
    inputs: Any,
    env: Dict[_C.Value, _C.Value],
    operator_export_type=_C_onnx.OperatorExportTypes.ONNX,
) -> Optional[Union[_C.Value, Sequence[Optional[_C.Value]]]]:
    """Runs a symbolic function.

    The function is used in C++ to export the node to ONNX.

    Returns:
        A single or a tuple of Values.
        None when the node gets cloned as is into the new graph.
    """

    opset_version = GLOBALS.export_onnx_opset_version

    # See Note [Export inplace]
    node_kind = node.kind()
    if node_kind.endswith("_"):
        # Treat relu_ -> relu; add_ -> add etc.
        ns_op_name = node_kind[:-1]
    else:
        ns_op_name = node_kind

    namespace, op_name = ns_op_name.split("::")

    graph_context = torchscript.GraphContext(
        graph=graph,
        opset=opset_version,
        onnx_block=block,
        original_node=node,
        params_dict=_params_dict,
    )

    try:
        # Caffe2-specific: Quantized op symbolics are registered for opset 9 only.
        if symbolic_helper.is_caffe2_aten_fallback() and opset_version == 9:
            symbolic_caffe2.register_quantized_ops("caffe2", opset_version)

        if namespace == "quantized" and symbolic_helper.is_caffe2_aten_fallback():
            domain = "caffe2"
        else:
            domain = namespace
        symbolic_function_name = f"{domain}::{op_name}"

        symbolic_function_group = registration.registry.get_function_group(
            symbolic_function_name
        )
        if symbolic_function_group is not None:
            symbolic_fn = symbolic_function_group.get(opset_version)
            if symbolic_fn is not None:
                attrs = {
                    k: symbolic_helper._node_get(node, k) for k in node.attributeNames()
                }
                if _need_symbolic_context(symbolic_fn):
                    # TODO(justinchuby): Refactor how we check for the need of the symbolic context
                    ctx = _exporter_states.SymbolicContext(
                        _params_dict, env, node, block, opset_version
                    )
                    return symbolic_fn(ctx, graph_context, *inputs, **attrs)
                # PythonOp symbolic need access to the node to resolve the name conflict,
                # this is inconsistent with regular op symbolic.
                if op_name == "PythonOp":
                    inputs = (node, *inputs)
                return symbolic_fn(graph_context, *inputs, **attrs)

        attrs = {
            k + "_" + node.kindOf(k)[0]: symbolic_helper._node_get(node, k)
            for k in node.attributeNames()
        }
        if namespace == "onnx":
            # Clone node to trigger ONNX shape inference
            return graph_context.op(op_name, *inputs, **attrs, outputs=node.outputsSize())  # type: ignore[attr-defined]

        if _should_aten_fallback(ns_op_name, opset_version, operator_export_type):
            # Direct ATen export requested
            outputs = node.outputsSize()
            attrs["outputs"] = outputs
            # `overload_name` is set for non-Caffe2 builds only
            return graph_context.at(
                op_name,
                *inputs,
                overload_name=_get_aten_op_overload_name(node),
                **attrs,
            )

        raise errors.UnsupportedOperatorError(
            domain,
            op_name,
            opset_version,
            symbolic_function_group.get_min_supported()
            if symbolic_function_group
            else None,
        )

    except RuntimeError:
        if operator_export_type == _C_onnx.OperatorExportTypes.ONNX_FALLTHROUGH:
            return None
        elif (
            operator_export_type == _C_onnx.OperatorExportTypes.ONNX_ATEN_FALLBACK
            and not symbolic_helper.is_caffe2_aten_fallback()
        ):
            # Emit ATen op for non-Caffe2 builds when `operator_export_type==ONNX_ATEN_FALLBACK`
            attrs = {
                k + "_" + node.kindOf(k)[0]: symbolic_helper._node_get(node, k)
                for k in node.attributeNames()
            }
            return graph_context.at(
                op_name,
                *inputs,
                overload_name=_get_aten_op_overload_name(node),
                **attrs,
            )
        raise
    except TypeError as e:
        # Handle the specific case where we didn't successfully dispatch.
        # Otherwise, the backtrace will have the clues you need.
        e.args = (f"{e.args[0]} \n(Occurred when translating {op_name}).",)
        raise


@_beartype.beartype
def _verify_custom_op_name(symbolic_name: str):
    if not re.match(r"^[a-zA-Z0-9-_]+::[a-zA-Z-_]+[a-zA-Z0-9-_]*$", symbolic_name):
        raise errors.OnnxExporterError(
            f"Failed to register operator {symbolic_name}. "
            "The symbolic name must match the format domain::name, "
            "and should start with a letter and contain only "
            "alphanumerical characters"
        )

    ns, _ = symbolic_name.split("::")
    if ns == "onnx":
        raise ValueError(
            f"Failed to register operator {symbolic_name}. {ns} domain cannot be modified."
        )


@_beartype.beartype
def register_custom_op_symbolic(
    symbolic_name: str, symbolic_fn: Callable, opset_version: int
):
    """Registers a symbolic function for a custom operator.

    When the user registers symbolic for custom/contrib ops,
    it is highly recommended to add shape inference for that operator via setType API,
    otherwise the exported graph may have incorrect shape inference in some extreme cases.
    An example of setType is `test_aten_embedding_2` in `test_operators.py`.

    See "Custom Operators" in the module documentation for an example usage.

    Args:
        symbolic_name (str): The name of the custom operator in "<domain>::<op>"
            format.
        symbolic_fn (Callable): A function that takes in the ONNX graph and
            the input arguments to the current operator, and returns new
            operator nodes to add to the graph.
        opset_version (int): The ONNX opset version in which to register.
    """
    if symbolic_name.startswith("::"):
        symbolic_name = f"aten{symbolic_name}"

<<<<<<< HEAD
    _verify_custom_op_name(symbolic_name)
    versions = tuple(
        itertools.chain(_constants.onnx_stable_opsets, [_constants.onnx_main_opset])
    )

    registration.custom_onnx_symbolic(symbolic_name, versions)(symbolic_fn)
=======
    for version in range(_constants.ONNX_MIN_OPSET, _constants.ONNX_MAX_OPSET + 1):
        if version >= opset_version:
            symbolic_registry.register_op(op_name, symbolic_fn, ns, version)
>>>>>>> 64899c5d


@_beartype.beartype
def unregister_custom_op_symbolic(symbolic_name: str, opset_version: int):
    """Unregisters ``symbolic_name``.

    See "Custom Operators" in the module documentation for an example usage.

    Args:
        symbolic_name (str): The name of the custom operator in "<domain>::<op>"
            format.
        opset_version (int): The ONNX opset version in which to unregister.
    """
    if symbolic_name.startswith("::"):
        symbolic_name = f"aten{symbolic_name}"

    _verify_custom_op_name(symbolic_name)

    for version in range(_constants.ONNX_MIN_OPSET, _constants.ONNX_MAX_OPSET + 1):
        if version >= opset_version:
            registration.registry.unregister(symbolic_name, version)


@_beartype.beartype
def _validate_dynamic_axes(dynamic_axes, model, input_names, output_names):
    """Ensures dynamic axes argument is follows the expected format."""
    if len(dynamic_axes) == 0:
        return

    if hasattr(model, "graph"):
        # Extracting set of valid input/output names that shall be used for dynamic_axes
        if (input_names is None) or len(input_names) == 0:
            input_names = [x.debugName() for x in model.graph.inputs()]
        if (output_names is None) or len(output_names) == 0:
            output_names = [y.debugName() for y in model.graph.outputs()]

    valid_names = set((input_names or []) + (output_names or []))

    # If dynamic axes are provided as a list rather than dictionary, they should
    # first get converted to a dictionary in expected format. If desired axes names
    # are not provided for dynamic axes, automatic names shall be generated for
    # provided dynamic axes of specified input/output
    for key, value in dynamic_axes.items():
        if key not in valid_names:
            warnings.warn(
                f"Provided key {key} for dynamic axes is not a valid input/output name"
            )
        if isinstance(value, list):
            warnings.warn(
                "No names were found for specified dynamic axes of provided input."
                f"Automatically generated names will be applied to each dynamic axes of input {key}"
            )

            value_dict = {}
            for i, x in enumerate(value):
                if not isinstance(x, int):
                    raise ValueError(
                        "The type of axis index is expected to be an integer"
                    )
                if x in value_dict:
                    warnings.warn(
                        f"Duplicate dynamic axis index {x} was provided for input {key}."
                    )
                else:
                    value_dict[x] = str(key) + "_dynamic_axes_" + str(i + 1)
            dynamic_axes[key] = value_dict<|MERGE_RESOLUTION|>--- conflicted
+++ resolved
@@ -1892,18 +1892,12 @@
     if symbolic_name.startswith("::"):
         symbolic_name = f"aten{symbolic_name}"
 
-<<<<<<< HEAD
     _verify_custom_op_name(symbolic_name)
-    versions = tuple(
-        itertools.chain(_constants.onnx_stable_opsets, [_constants.onnx_main_opset])
+
+    versions = range(
+        max(_constants.ONNX_MIN_OPSET, opset_version), _constants.ONNX_MAX_OPSET + 1
     )
-
     registration.custom_onnx_symbolic(symbolic_name, versions)(symbolic_fn)
-=======
-    for version in range(_constants.ONNX_MIN_OPSET, _constants.ONNX_MAX_OPSET + 1):
-        if version >= opset_version:
-            symbolic_registry.register_op(op_name, symbolic_fn, ns, version)
->>>>>>> 64899c5d
 
 
 @_beartype.beartype
