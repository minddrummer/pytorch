import collections
import dataclasses
import re
import sys
import types
from typing import List

import torch.nn

from .bytecode_transformation import (
    cell_and_freevars_offset,
    create_call_function,
    create_dup_top,
    create_instruction,
    create_load_global,
    create_rot_n,
    Instruction,
)
from .exc import unimplemented
from .source import AttrSource, Source
from .utils import is_safe_constant, istype, rot_n_helper
from .variables.base import VariableTracker
from .variables.nn_module import NNModuleVariable
from .variables.tensor import (
    SymNodeVariable,
    TensorVariable,
    TensorWithTFOverrideVariable,
    UnspecializedPythonVariable,
)


@dataclasses.dataclass
class GraphOutputEntry:
    index: int
    variable: VariableTracker

    def merge(self, other: VariableTracker):
        # merge in any extra guards
        self.variable = self.variable.add_options(other)


class PyCodegen:
    """
    Helper class uses for constructing Python bytecode
    """

    def __init__(
        self,
        tx=None,
        root: torch.nn.Module = None,
        graph_output_var: str = None,
        tempvars=None,
    ):
        self.root = root
        self.top_of_stack = None
        self.uses = collections.Counter()
        self.graph_outputs = collections.OrderedDict()
        self._output: List[Instruction] = []
        self.tempvars = tempvars or {}
        self.tx = tx
        self.graph_output_var = graph_output_var
        self.code_options = self.tx.output.code_options
        self.cell_and_freevars = self.tx.cell_and_freevars
        self.new_var = self.tx.output.new_var

    def cell_and_freevars_offset(self, i):
        return cell_and_freevars_offset(self.code_options, i)

    def graph_output_vars(self):
        return [x.variable for x in self.graph_outputs.values()]

    def __call__(self, value, allow_cache=True):
        """Generate code such that top-of-stack (TOS) is set to value"""
        if isinstance(value, Source):
            self._output.extend(value.reconstruct(self))
            self.clear_tos()
            return

        self.tx.output.guards.update(value.guards)

        assert isinstance(value, VariableTracker)
        output = self._output
        graph_outputs = self.graph_outputs

        if self.top_of_stack is value:
            output.append(create_dup_top())
            return

        if allow_cache:
            if value.mutable_local and value.mutable_local in self.tempvars:
                output.append(self.create_load(self.tempvars[value.mutable_local]))
                self.top_of_stack = value
                return
            if self.tempvars.get(value) is not None:
                output.append(self.create_load(self.tempvars[value]))
                self.top_of_stack = value
                return

        if value.source is not None and allow_cache:
            output.extend(value.source.reconstruct(self))
        elif value.is_python_constant() and is_safe_constant(
            value.as_python_constant()
        ):
            output.append(self.create_load_const(value.as_python_constant()))
        elif isinstance(
            value,
            (
                TensorVariable,
                SymNodeVariable,
                TensorWithTFOverrideVariable,
                UnspecializedPythonVariable,
            ),
        ):
            if isinstance(value, TensorWithTFOverrideVariable):
                # unwrap back to tensor
                value = value.tensor_variable
            graph_outputs_key = id(value.proxy)
            if graph_outputs_key not in graph_outputs:
                graph_outputs[graph_outputs_key] = GraphOutputEntry(
                    len(graph_outputs), value
                )
            else:
                graph_outputs[graph_outputs_key].merge(value)

            output.append(self.create_load(self.graph_output_var))
            output.append(
                self._create_load_const(graph_outputs[graph_outputs_key].index)
            )
            output.append(create_instruction("BINARY_SUBSCR"))

            if isinstance(value, UnspecializedPythonVariable) and value.need_unwrap:
                output.extend(
                    [self.create_load_attr("item")] + create_call_function(0, True)
                )
        elif isinstance(value, NNModuleVariable):
            parts = value.module_key.split(".")
            if parts[0] in self.code_options["co_varnames"]:
                output.append(self.create_load(parts[0]))
                parts = parts[1:]
            else:
                assert self.root is not None
                output.append(self.create_load_output(self.root))
            for part in parts:
                output.append(self.create_load_attr(part))
        else:
            self.uses[value] += 1
            try:
                output.extend(value.reconstruct(self))
            except NotImplementedError:
                unimplemented(f"reconstruct: {value}")
            if allow_cache and value in self.tempvars:
                self._output.append(create_dup_top())
                self.add_cache(value)

        self.top_of_stack = value

    def add_cache(self, value):
        var = self.new_var()
        self.tempvars[value] = var
        if value.mutable_local:
            self.tempvars[value.mutable_local] = var
        self._output.append(self.create_store(var))

    def foreach(self, items):
        for i in items:
            self(i)

    def setup_globally_cached(self, name, value, push_null):
        """Store value in a new global"""
        name = re.sub(r"[^a-zA-Z0-9_]+", "_", name)
        f_globals = self.tx.f_globals
        if name in f_globals:
            assert id(f_globals[name]) == id(value)
        else:
            f_globals[name] = value
        return [self.create_load_global(name, push_null, add=True)]

    def clear_tos(self):
        self.top_of_stack = None

    def append_output(self, inst):
        assert isinstance(inst, Instruction)
        self._output.append(inst)
        self.clear_tos()

    def extend_output(self, insts):
        assert all(isinstance(x, Instruction) for x in insts)
        self._output.extend(insts)
        self.clear_tos()

    def get_instructions(self):
        return self._output

    def create_load(self, name):
        if name in self.cell_and_freevars():
            return create_instruction(
                "LOAD_DEREF",
                self.cell_and_freevars_offset(self.cell_and_freevars().index(name)),
                name,
            )
        assert name in self.code_options["co_varnames"], f"{name} missing"
        return create_instruction(
            "LOAD_FAST", self.code_options["co_varnames"].index(name), name
        )

    def create_load_closure(self, name):
        assert name in self.cell_and_freevars()
        return create_instruction(
            "LOAD_CLOSURE",
            self.cell_and_freevars_offset(self.cell_and_freevars().index(name)),
            name,
        )

    def create_store(self, name):
        if name in self.cell_and_freevars():
            return create_instruction(
                "STORE_DEREF",
                self.cell_and_freevars_offset(self.cell_and_freevars().index(name)),
                name,
            )
        assert name in self.code_options["co_varnames"]
        return create_instruction(
            "STORE_FAST", self.code_options["co_varnames"].index(name), name
        )

    def create_load_global(self, name, push_null, add=False):
        if add:
            self.tx.output.update_co_names(name)
        assert name in self.code_options["co_names"], f"{name} not in co_names"
        return create_load_global(
            name, self.code_options["co_names"].index(name), push_null
        )

    def create_load_const(self, value):
        assert is_safe_constant(value), f"unsafe constant {value}"
        return self._create_load_const(value)

    @staticmethod
    def get_const_index(code_options, value):
        co_consts = code_options["co_consts"]
        assert istype(co_consts, tuple)
        index = None
        for i, v in enumerate(co_consts):
            if type(v) is type(value) and v == value:
                index = i
                break
        if index is None:
            index = len(co_consts)
            co_consts = co_consts + (value,)
            code_options["co_consts"] = co_consts
        return index

    def _create_load_const(self, value):
        index = self.get_const_index(self.code_options, value)
        return create_instruction("LOAD_CONST", index, value)

    create_load_output = _create_load_const

    def create_load_attr(self, name):
        if name not in self.code_options["co_names"]:
            self.code_options["co_names"] = self.code_options["co_names"] + (name,)
        return create_instruction(
            "LOAD_ATTR", self.code_options["co_names"].index(name), name
        )

    def create_load_attrs(self, names):
        return [self.create_load_attr(name) for name in names.split(".")]

    def load_function_name(self, fn_name, push_null, num_on_stack=0):
        """Load the global fn_name on the stack num_on_stack down"""
        output = []
        if push_null and sys.version_info >= (3, 11):
            output.extend(
                [create_instruction("PUSH_NULL")] + self.rot_n(num_on_stack + 1)
            )
        output.extend(
            [self.create_load_global(fn_name, False, add=True)]
            + self.rot_n(num_on_stack + 1)
        )
        return output

    def rot_n(self, n):
        try:
            return create_rot_n(n)
        except AttributeError:
            # desired rotate bytecode doesn't exist, generate equivalent bytecode
            return (
                [
                    create_instruction("BUILD_TUPLE", n),
                    self._create_load_const(rot_n_helper(n)),
                ]
                + create_rot_n(2)
                + [
                    create_instruction("CALL_FUNCTION_EX", 0),
                    create_instruction("UNPACK_SEQUENCE", n),
                ]
            )

    def pop_null(self):
        # POP_TOP doesn't work for null, so we pop nulls by pushing in a
        # nop function, calling it (which consumes the null), and popping the result.
        assert sys.version_info >= (3, 11)
        return (
            [self._create_load_const(lambda: None)]
            + create_call_function(0, False)
            + [create_instruction("POP_TOP")]
        )

    def make_function_with_closure(
        self, fn_name: str, code: types.CodeType, num_on_stack=0
    ):
        freevars = code.co_freevars
        assert freevars
        output = self._output
        for var in freevars:
            assert var in self.cell_and_freevars()
            output.append(
                create_instruction(
                    "LOAD_CLOSURE",
                    self.cell_and_freevars_offset(self.cell_and_freevars().index(var)),
                    var,
                )
            )
        output.append(create_instruction("BUILD_TUPLE", len(freevars)))
        output.append(self.create_load_const(code))
        if sys.version_info < (3, 11):
            output.append(self.create_load_const(fn_name))
        output.append(create_instruction("MAKE_FUNCTION", 0x08))
        output.extend(self.rot_n(num_on_stack + 1))
        self.clear_tos()

    def create_load_python_module(self, mod, push_null):
        """
        Generate a LOAD_GLOBAL instruction to fetch a given python module.
        """
        root_globals = self.tx.output.root_globals
        name = re.sub(r"^.*[.]", "", mod.__name__)
        if root_globals.get(name, None) is mod:
            return self.create_load_global(name, push_null, add=True)
        mangled_name = f"___module_{name}_{id(mod)}"
        if mangled_name not in root_globals:
            self.tx.output.install_global(mangled_name, mod)
        return self.create_load_global(mangled_name, push_null, add=True)

    def make_call_generated_code(self, fn_name: str) -> List[Instruction]:
        """Call the generated code function stored in fn_name"""
        self.extend_output(self.load_function_name(fn_name, True))

        graphargs = self.tx.output.graphargs
        for arg in graphargs:
            if arg.is_unspecialized:
                self.extend_output(
                    [
                        self.create_load_python_module(torch, True),
                        self.create_load_attr("tensor"),
                    ]
                )
                self.extend_output(arg.load(self))
                self.extend_output(create_call_function(1, False))
            else:
                self.extend_output(arg.load(self))

        self.extend_output(create_call_function(len(graphargs), False))

    def load_import_from(self, module_name, object_name):
        self.extend_output(
            AttrSource(self.tx.import_source(module_name), object_name).reconstruct(
                self
            )
        )

<<<<<<< HEAD
    @staticmethod
    def create_begin_finally():
        return create_instruction("BEGIN_FINALLY")
=======
    def create_begin_finally(self):
        return create_instruction("BEGIN_FINALLY")

    def create_call_function_kw(self, nargs, kw_names, push_null):
        if sys.version_info >= (3, 11):
            output = create_call_function(nargs, push_null)
            assert output[-2].opname == "PRECALL"
            kw_names_inst = create_instruction(
                "KW_NAMES", self.get_const_index(self.code_options, kw_names)
            )
            output.insert(-2, kw_names_inst)
            return output
        return [
            self.create_load_const(kw_names),
            create_instruction("CALL_FUNCTION_KW", nargs),
        ]
>>>>>>> d1ec9a51
<|MERGE_RESOLUTION|>--- conflicted
+++ resolved
@@ -369,12 +369,8 @@
             )
         )
 
-<<<<<<< HEAD
     @staticmethod
     def create_begin_finally():
-        return create_instruction("BEGIN_FINALLY")
-=======
-    def create_begin_finally(self):
         return create_instruction("BEGIN_FINALLY")
 
     def create_call_function_kw(self, nargs, kw_names, push_null):
@@ -389,5 +385,4 @@
         return [
             self.create_load_const(kw_names),
             create_instruction("CALL_FUNCTION_KW", nargs),
-        ]
->>>>>>> d1ec9a51
+        ]