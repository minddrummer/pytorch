import logging

from ..backends.common import aot_autograd
<<<<<<< HEAD
from ..backends.registry import (
    lookup_backend,
    register_experimental_backend as register_backend,
)
=======
from ..backends.registry import register_backend
>>>>>>> 5cd4133c

log = logging.getLogger(__name__)


@register_backend
def torchxla_trivial(gm, fake_tensor_inputs):
    return gm


@register_backend
def torchxla_trace_once(model, fake_tensor_inputs):
    import torch_xla.core.dynamo_bridge as bridge  # type: ignore[import]

    compiled_graph = None

    def fwd(*args):
        nonlocal model
        nonlocal compiled_graph
        if compiled_graph is None:
            compiled_graph = bridge.extract_compiled_graph(model, args)
            del model
        return compiled_graph(*args)

    return fwd


aot_torchxla_trivial = aot_autograd(
    fw_compiler=torchxla_trivial,
)
register_backend(name="aot_torchxla_trivial", compiler_fn=aot_torchxla_trivial)

aot_torchxla_trace_once = aot_autograd(
    fw_compiler=torchxla_trace_once,
)
register_backend(name="aot_torchxla_trace_once", compiler_fn=aot_torchxla_trace_once)<|MERGE_RESOLUTION|>--- conflicted
+++ resolved
@@ -1,14 +1,7 @@
 import logging
 
 from ..backends.common import aot_autograd
-<<<<<<< HEAD
-from ..backends.registry import (
-    lookup_backend,
-    register_experimental_backend as register_backend,
-)
-=======
-from ..backends.registry import register_backend
->>>>>>> 5cd4133c
+from ..backends.registry import register_experimental_backend as register_backend
 
 log = logging.getLogger(__name__)
 
