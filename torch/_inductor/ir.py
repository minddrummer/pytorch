--- conflicted
+++ resolved
@@ -2435,28 +2435,6 @@
     @classmethod
     def require_stride_order(cls, x, order):
         # require x to have the layout as strided_ordered as order
-<<<<<<< HEAD
-        if isinstance(
-            x.get_layout(), FlexibleLayout
-        ) and is_stride_order_storage_and_layout(x, order):
-            # fix flexiblelayout to be FixedLayout with stride_order
-            as_storage_and_layout(
-                x, freeze=True, want_contiguous=False, stride_order=order
-            )
-            return x
-        elif isinstance(x.get_layout(), FixedLayout) and x.layout.is_stride_ordered(
-            order
-        ):
-            return x
-        elif isinstance(x.get_layout(), MutationLayout):
-            if isinstance(x.layout.real_layout, FlexibleLayout):
-                # if MutationLayout's real layout is FlexibleLayout, do we need fix it as a FixedLayout?
-                # as_storage_and_layout(x, freeze=True, want_contiguous=False, stride_order=order)
-                return x
-            elif isinstance(
-                x.layout.real_layout, FixedLayout
-            ) and x.layout.real_layout.is_stride_ordered(order):
-=======
         if is_storage_and_layout(x):
             if isinstance(
                 x.get_layout(), FlexibleLayout
@@ -2469,8 +2447,16 @@
             elif isinstance(
                 x.get_layout(), FixedLayout
             ) and x.get_layout().is_stride_ordered(order):
->>>>>>> cf04b36c
                 return x
+            elif isinstance(x.get_layout(), MutationLayout):
+                if isinstance(x.layout.real_layout, FlexibleLayout):
+                    # if MutationLayout's real layout is FlexibleLayout, do we need fix it as a FixedLayout?
+                    # as_storage_and_layout(x, freeze=True, want_contiguous=False, stride_order=order)
+                    return x
+                elif isinstance(
+                    x.layout.real_layout, FixedLayout
+                ) and x.layout.real_layout.is_stride_ordered(order):
+                    return x
         x = cls.copy_input(x)
         as_storage_and_layout(x, freeze=True, want_contiguous=False, stride_order=order)
         assert is_stride_order_storage_and_layout(x, order)
