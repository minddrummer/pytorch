--- conflicted
+++ resolved
@@ -533,9 +533,6 @@
 
         full_name = os.path.join(dir_dbg[0], "output_code.py")
         with open(full_name, "r") as f:
-<<<<<<< HEAD
-            return f.read()
-=======
             return f.read()
 
 
@@ -548,5 +545,4 @@
     if config.developer_warnings:
         log.warning(msg)
     else:
-        log.info(msg)
->>>>>>> e116ca93
+        log.info(msg)