#!/usr/bin/env python3
from typing import Any, TypeVar, Optional, Tuple, List, NamedTuple, Union, Sequence, Dict, Callable
import textwrap
import torch
from torch._C import TupleType, ListType
from torch.jit._recursive import wrap_cpp_module


T = TypeVar("T")

MAX_RAW_TENSOR_SIZE = 16

class InflatableArg(NamedTuple):
    """ Helper type for bundled inputs.

        'value' is the compressed/deflated input that is stored in the model. Value
        must be of the same type as the argument to the function that it is a deflated
        input for.

        'fmt' is a formatable code string that is executed to inflate the compressed data into
        the appropriate input. It can use 'value' as an input to the format str. It must result
        in a value of the same type as 'value'.

        'fmt_fn' is a formatable function code string that is executed to inflate the compressed
        data into the appropriate input. It must result in a value of the same type as 'value'.
        The function name should be the formatable part of the string.

    Note: Only top level InflatableArgs can be inflated. i.e. you cannot place
    an inflatable arg inside of some other structure. You should instead create
    an inflatable arg such that the fmt code string returns the full structure
    of your input.
    """
    value: Any
    fmt: str = "{}"
    fmt_fn: str = ""


def bundle_inputs(
        model: torch.jit.ScriptModule,
        inputs: Union[Optional[Sequence[Tuple[Any, ...]]], Dict[Callable, Optional[Sequence[Tuple[Any, ...]]]]],
        info: Optional[Union[List[str], Dict[Callable, List[str]]]] = None,
        *,
        _receive_inflate_expr: Optional[List[str]] = None,
) -> torch.jit.ScriptModule:
    """Creates and returns a copy of the specified model with inputs attached. The original model is
    not mutated or changed in any way.

    Models with bundled inputs can be invoked in a uniform manner by
    benchmarking and code coverage tools.

    If inputs is passed in as a list then the inputs will be bundled for 'forward'.
    If inputs is instead passed in as a map then all the methods specified in the map
    will have their corresponding inputs bundled. Info should match watchever type is
    chosen for the inputs.

    The returned model will support the following methods:

        `get_all_bundled_inputs_for_<function_name>() -> List[Tuple[Any, ...]]`
            Returns a list of tuples suitable for passing to the model like
            `for inp in model.get_all_bundled_inputs_for_foo(): model.foo(*inp)`

        `get_bundled_inputs_functions_and_info() -> Dict[str, Dict[str: List[str]]]`
            Returns a dictionary mapping function names to a metadata dictionary.
            This nested dictionary maps preset strings like:
                'get_inputs_function_name' -> the name of a function attribute in this model that can be
                    run to get back a list of inputs corresponding to that function.
                'info' -> the user provided extra information about the bundled inputs

    If forward has bundled inputs then these following functions will also be defined on the returned module:

        `get_all_bundled_inputs() -> List[Tuple[Any, ...]]`
            Returns a list of tuples suitable for passing to the model like
            `for inp in model.get_all_bundled_inputs(): model(*inp)`

        `get_num_bundled_inputs() -> int`
            Equivalent to `len(model.get_all_bundled_inputs())`,
            but slightly easier to call from C++.

    Inputs can be specified in one of two ways:

      - The model can define `_generate_bundled_inputs_for_<function_name>`.
        If the user chooses this method inputs[<function>] should map to None

      - The `inputs` argument to this function can be a dictionary mapping functions to a
        list of inputs, of the same form that will be returned by get_all_bundled_inputs_for_<function_name>.
        Alternatively if only bundling inputs for forward the map can be omitted and a singular list of inputs
        can be provided instead.

        The type of the inputs is List[Tuple[Any, ...]]. The outer list corresponds with a
        list of inputs, the inner tuple is the list of args that together make up one input.
        For inputs of functions that take one arg, this will be a tuple of length one. The Any, ...
        is the actual data that makes up the args, e.g. a tensor.

    Info is an optional parameter that maps functions to a list of strings providing extra information about that
    function's bundled inputs. Alternatively if only bundling inputs for forward the map can be omitted and
    a singular list of information can be provided instead. This could be descriptions, expected outputs, etc.
        - Ex: info={model.forward : ['man eating icecream', 'an airplane', 'a dog']}

    This function will attempt to optimize arguments so that (e.g.)
    arguments like `torch.zeros(1000)` will be represented compactly.
    Only top-level arguments will be optimized.
    Tensors in lists or tuples will not.
    """
    if not isinstance(model, torch.jit.ScriptModule):
        raise Exception("Only ScriptModule is supported.")

    ignored_methods, ignored_attrs = _get_bundled_inputs_attributes_and_methods(model)
    clone = torch._C._hack_do_not_use_clone_module_with_class(  # type: ignore[attr-defined]
        model._c,
        ignored_methods,
        ignored_attrs,
    )

    # The above cloning function returns a torch._C.scriptmodule and we need a torch.jit.scriptmodule.
    # Fortunately theres a function in _recursive that does exactly that conversion.
    cloned_module = wrap_cpp_module(clone)
    if isinstance(inputs, dict):
        assert(isinstance(info, dict) or info is None)
        augment_many_model_functions_with_bundled_inputs(cloned_module, inputs, _receive_inflate_expr, info)
    else:
        assert(isinstance(info, list) or info is None)
        augment_model_with_bundled_inputs(cloned_module, inputs, _receive_inflate_expr, info)
    return cloned_module

def augment_model_with_bundled_inputs(
        model: torch.jit.ScriptModule,
        inputs: Optional[Sequence[Tuple[Any, ...]]] = None,
        _receive_inflate_expr: Optional[List[str]] = None,  # For debugging.
        info: Optional[List[str]] = None,  # Optional argument to provide info about forward or its inputs
        skip_size_check=False,
) -> None:
    """ Add bundled sample inputs to a model for the forward function.

    Models with bundled inputs can be invoked in a uniform manner by
    benchmarking and code coverage tools.

    Augmented models will support the following methods:

        `get_all_bundled_inputs() -> List[Tuple[Any, ...]]`
            Returns a list of tuples suitable for passing to the model like
            `for inp in model.get_all_bundled_inputs(): model(*inp)`

        `get_num_bundled_inputs() -> int`
            Equivalent to `len(model.get_all_bundled_inputs())`,
            but slightly easier to call from C++.

        `get_bundled_inputs_functions_and_info() -> Dict[str, Dict[str: List[str]]]`
            Returns a dictionary mapping function names to a metadata dictionary.
            This nested dictionary maps preset strings like:
                'get_inputs_function_name' -> the name of a function attribute in this model that can be
                    run to get back a list of inputs corresponding to that function.
                'info' -> the user provided extra information about the bundled inputs

    Inputs can be specified in one of two ways:

      - The model can define `_generate_bundled_inputs_for_forward`.
        If the user chooses this method inputs should be None

      - `inputs` is a list of inputs of form List[Tuple[Any, ...]]. A list of tuples where the elements
        of each tuple are the args that make up one input.
    """

    if not isinstance(model, torch.jit.ScriptModule):
        raise Exception("Only ScriptModule is supported.")

    forward: Callable = model.forward

    # Sometimes forward won't have a name attached so just in case
    if not hasattr(forward, "__name__"):
        forward.__name__ = 'forward'
    augment_many_model_functions_with_bundled_inputs(
        model,
        inputs={forward : inputs},
        _receive_inflate_expr=_receive_inflate_expr,
        info={forward : info} if info else None,
        skip_size_check=skip_size_check,
    )


def augment_many_model_functions_with_bundled_inputs(
        model: torch.jit.ScriptModule,
        inputs: Dict[Callable, Optional[Sequence[Tuple[Any, ...]]]],
        _receive_inflate_expr: Optional[List[str]] = None,  # For debugging.
        info: Optional[Dict[Callable, List[str]]] = None,  # Optional argument to provide info about the function or its inputs
        skip_size_check=False,
) -> None:
    """Add bundled sample inputs to a model for an arbitrary list of public functions.

    Models with bundled inputs can be invoked in a uniform manner by
    benchmarking and code coverage tools.

    Augmented models will support the following methods:

        `get_all_bundled_inputs_for_<function_name>() -> List[Tuple[Any, ...]]`
            Returns a list of tuples suitable for passing to the model like
            `for inp in model.get_all_bundled_inputs_for_foo(): model.foo(*inp)`

        `get_bundled_inputs_functions_and_info() -> Dict[str, Dict[str: List[str]]]`
            Returns a dictionary mapping function names to a metadata dictionary.
            This nested dictionary maps preset strings like:
                'get_inputs_function_name' -> the name of a function attribute in this model that can be
                    run to get back a list of inputs corresponding to that function.
                'info' -> the user provided extra information about the bundled inputs

    If forward has bundled inputs then these following functions are also defined:

        `get_all_bundled_inputs() -> List[Tuple[Any, ...]]`
            Returns a list of tuples suitable for passing to the model like
            `for inp in model.get_all_bundled_inputs(): model(*inp)`

        `get_num_bundled_inputs() -> int`
            Equivalent to `len(model.get_all_bundled_inputs())`,
            but slightly easier to call from C++.

    Inputs can be specified in one of two ways:

      - The model can define `_generate_bundled_inputs_for_<function_name>`.
        If the user chooses this method inputs[<function>] should map to None

      - The `inputs` argument to this function can be a dictionary mapping functions to a
        list of inputs, of the same form that will be returned by get_all_bundled_inputs_for_<function_name>.
        The type of the inputs is List[Tuple[Any, ...]]. The outer list corresponds with a
        list of inputs, the inner tuple is the list of args that together make up one input.
        For inputs of functions that take one arg, this will be a tuple of length one. The Any, ...
        is the actual data that makes up the args, e.g. a tensor.

    Info is an optional parameter that maps functions to a list of strings providing extra information about that
    function's bundled inputs. This could be descriptions, expected outputs, etc.
        - Ex: info={model.forward : ['man eating icecream', 'an airplane', 'a dog']}

    This function will attempt to optimize arguments so that (e.g.)
    arguments like `torch.zeros(1000)` will be represented compactly.
    Only top-level arguments will be optimized.
    Tensors in lists or tuples will not.
    """
    if not isinstance(model, torch.jit.ScriptModule):
        raise Exception("Only ScriptModule is supported.")

    if not inputs:
        raise Exception("Please provide inputs for at least 1 function")

    if hasattr(model, "get_all_bundled_inputs") or hasattr(model, "get_bundled_inputs_functions_and_info"):
        raise Exception(
            "Models can only be augmented with bundled inputs once. "
            "This Model seems to have already been augmented with "
            "bundled inputs. Please start afresh with one that "
            "doesn't have bundled inputs.",
        )

    get_bundled_inputs_functions_and_info_template = ""

    for function, input_list in inputs.items():
<<<<<<< HEAD
        if not hasattr(function, "__name__"):
            raise Exception(
                'At least one of your functions has no attribute __name__ please ensure all have one. m.foo.__name__ = "foo"')
        function_name = function.__name__
=======
        if hasattr(function, "__name__"):
            function_name = function.__name__
        else:
            if hasattr(function, "name"):
                function_name = function.name  # type: ignore[attr-defined]
            else:
                raise Exception(
                    'At least one of your functions has no attribute name please ensure all have one. m.foo.name = "foo"')

>>>>>>> 0b2f68ea

        if input_list is not None and not isinstance(input_list, Sequence):
            raise TypeError("Error inputs for function {0} is not a Sequence".format(function_name))

        function_arg_types = [arg.type for arg in function.schema.arguments[1:]]  # type: ignore[attr-defined]
        deflated_inputs_type: ListType = ListType(TupleType(function_arg_types))
        model._c._register_attribute("_bundled_inputs_deflated_{name}".format(name=function_name), deflated_inputs_type, [])

        if hasattr(model, "_generate_bundled_inputs_for_" + function_name):
            if input_list is not None:
                raise Exception(
                    "inputs[{name}] is not None, but _generate_bundled_inputs_for_{name} is already defined".format(
                        name=function_name
                    )
                )
            # Model author already defined _generate_bundled_inputs_for_<function_name>.
        elif input_list is None or len(input_list) == 0:
            raise Exception(
                "inputs for {name} must be specified if _generate_bundled_inputs_for_{name} is not already defined".format(
                    name=function_name,
                )
            )
        else:
            # Iterate over the inputs and args in each input.
            # Accumulate `deflated_inputs` as (possibly) compressed values
            # and `parts` to be joined into the expression that unpacks them.
            deflated_inputs = []
            parts = []
            for inp_idx, args in enumerate(input_list):
                if not isinstance(args, Tuple) and not isinstance(args, List):  # type: ignore[arg-type]
                    raise TypeError(
                        "Error bundled input for function {0} idx: {1} is not a Tuple or a List".format(function_name, inp_idx)
                    )
                deflated_args = []
                parts.append("(")
                for arg_idx, arg in enumerate(args):
                    inflate_helper_fn_name = _get_inflate_helper_fn_name(arg_idx, inp_idx, function_name)
                    deflated, inflater, helper_definition = _inflate_expr(
                        arg,
                        f"deflated[{inp_idx}][{arg_idx}]",
                        inflate_helper_fn_name,
                        skip_size_check=skip_size_check,
                    )
                    deflated_args.append(deflated)
                    parts.append(f"    {inflater},")
                    if helper_definition:
                        model.define(textwrap.dedent(helper_definition))
                deflated_inputs.append(tuple(deflated_args))
                parts.append("),")
            parts.append("")
            expr = "\n".join(parts)

            # Back-channel return this expr for debugging.
            if _receive_inflate_expr is not None:
                _receive_inflate_expr.append(expr)
            setattr(model, "_bundled_inputs_deflated_{name}".format(name=function_name), deflated_inputs)
            definition = textwrap.dedent("""
                def _generate_bundled_inputs_for_{name}(self):
                    deflated = self._bundled_inputs_deflated_{name}
                    return [
                {expr}
                    ]
                """).format(expr=expr, name=function_name)
            model.define(definition)

        # Define get_all_bundled_inputs_for_<function_name> that caches the generated inputs.
        model.define(textwrap.dedent("""
            def get_all_bundled_inputs_for_{name}(self):
                all_inputs = self._generate_bundled_inputs_for_{name}()
                assert all_inputs is not None
                return all_inputs
            """).format(name=function_name))

        # Add to the high level helper methods
        inputs_info = repr(info[function]) if info and function in info else '[]'
        get_bundled_inputs_functions_and_info_template += """
            temp_dict : Dict[str,List[str]] = {{}}
            info: List[str] = {info}

            temp_dict['info'] = info
            temp_dict['get_inputs_function_name'] = ['get_all_bundled_inputs_for_{name}']
            all_inputs['{name}'] = temp_dict
            """.format(
            name=function_name,
            info=inputs_info,
        )

        # To ensure backwards compatibility and a streamlined api for forward these wrappers are provided
        if function_name == 'forward':
            model.define(textwrap.dedent("""
                def get_all_bundled_inputs(self):
                    return self.get_all_bundled_inputs_for_forward()
                """))
            model.define(textwrap.dedent("""
                def get_num_bundled_inputs(self):
                    return len(self.get_all_bundled_inputs_for_forward())
                """))

    # Define some high level helper methods that act on all bundled inputs
    model.define(textwrap.dedent("""
        def get_bundled_inputs_functions_and_info(self):
            all_inputs : Dict[str, Dict[str,List[str]]] = {{}}
            {template}
            return all_inputs
        """.format(template=get_bundled_inputs_functions_and_info_template)))

def _inflate_expr(
    arg: T, ref: str, inflate_helper_fn_name: str, skip_size_check: bool = False
) -> Tuple[Union[T, torch.Tensor], str, Optional[str]]:
    # Allow custom inflation expressions any object.
    # For example, calling custom image-decoding ops.
    # Or just use "{}" as the format string to ignore size limits.
    if isinstance(arg, InflatableArg):
        if arg.fmt_fn:
            if arg.fmt not in ["{}", ""]:
                raise Exception(
                    f"Bundled input argument at position '{ref}' has "
                    f"both arg.fmt_fn => \n{arg.fmt_fn} "
                    f"\n and arg.fmt  => {arg.fmt}. "
                    "Please choose `arg.fmt` if the deflater is straightforward or "
                    "`arg.fmt_fn` if you need a function."
                )

            helper_definition = arg.fmt_fn.format(inflate_helper_fn_name)
            expr = f"self.{inflate_helper_fn_name}({ref})"

            return arg.value, expr, helper_definition
        else:
            return arg.value, arg.fmt.format(ref), None

    if isinstance(arg, torch.Tensor):
        # Small-storage tensors can just be saved directly.
        if arg.storage().size() <= MAX_RAW_TENSOR_SIZE or skip_size_check:
            return arg, ref, None
        # Small contiguous tensors can be cloned to have small storage.
        # TODO: Should we do this even for non-contiguous tensors?
        if arg.is_contiguous() and arg.numel() <= MAX_RAW_TENSOR_SIZE:
            return arg.clone(), ref, None
        # Example inputs commonly come from torch.zeros, torch.ones, or torch.full.
        # These can be represented compactly.
        for fmt in [torch.contiguous_format, torch.channels_last]:
            if arg.is_contiguous(memory_format=fmt) and (arg == arg.flatten()[0]).all().item():
                return (arg.flatten()[0].clone().expand(*arg.size()),
                        f"{ref}.contiguous(memory_format={fmt})", None)
        # Prevent big tensors from being bundled by default.
        # TODO: Provide more useful diagnostics.
        raise Exception(
            f"Bundled input argument at position '{ref}' is "
            f"a tensor with storage size {arg.storage().size()}. "
            f"You probably don't want to bundle this as an input. "
        )
    else:
        return arg, ref, None

def _get_bundled_inputs_attributes_and_methods(script_module: torch.jit.ScriptModule) -> Tuple[List[str], List[str]]:
    methods: List[str] = []
    attributes: List[str] = []

    # Has bundled inputs for forward
    if hasattr(script_module, 'get_all_bundled_inputs'):
        methods.append('get_all_bundled_inputs')
        methods.append('get_num_bundled_inputs')
        methods.append('run_on_bundled_input')

    if hasattr(script_module, 'get_bundled_inputs_functions_and_info'):
        methods.append('get_bundled_inputs_functions_and_info')
        all_info = script_module.get_bundled_inputs_functions_and_info()
        for function_name in all_info:
            methods.append("get_all_bundled_inputs_for_" + function_name)
            methods.append("_generate_bundled_inputs_for_" + function_name)
            attributes.append("_bundled_inputs_deflated_" + function_name)

            bundled_inputs_fn = getattr(
                script_module,
                f"get_all_bundled_inputs_for_{function_name}"
            )
            num_bundled_inputs: int = len(bundled_inputs_fn())

            # Check inflate helper functions for each function, argument and bundled input
            func = getattr(script_module, function_name, None)
            for arg_idx in range(len(func.schema.arguments) - 1):
                for input_idx in range(num_bundled_inputs):
                    helper_fn_name = _get_inflate_helper_fn_name(
                        arg_idx=arg_idx,
                        input_idx=input_idx,
                        function_name=function_name
                    )
                    # if the arg has an InflatableArg with fmt_fn, add the helper function name
                    if hasattr(script_module, helper_fn_name):
                        methods.append(helper_fn_name)

    return (methods, attributes)


def _get_inflate_helper_fn_name(
    arg_idx: int,
    input_idx: int,
    function_name: str,
) -> str:
    return f"_inflate_helper_for_{function_name}_input_{input_idx}_arg_{arg_idx}"



def bundle_randn(*size, dtype=None):
    """Generate a tensor that will be inflated with torch.randn."""
    stub = torch.zeros(1, dtype=dtype).expand(*size)
    return InflatableArg(value=stub, fmt="torch.randn_like({})")


def bundle_large_tensor(t):
    """Wrap a tensor to allow bundling regardless of size."""
    return InflatableArg(value=t, fmt="{}")<|MERGE_RESOLUTION|>--- conflicted
+++ resolved
@@ -250,12 +250,6 @@
     get_bundled_inputs_functions_and_info_template = ""
 
     for function, input_list in inputs.items():
-<<<<<<< HEAD
-        if not hasattr(function, "__name__"):
-            raise Exception(
-                'At least one of your functions has no attribute __name__ please ensure all have one. m.foo.__name__ = "foo"')
-        function_name = function.__name__
-=======
         if hasattr(function, "__name__"):
             function_name = function.__name__
         else:
@@ -265,7 +259,6 @@
                 raise Exception(
                     'At least one of your functions has no attribute name please ensure all have one. m.foo.name = "foo"')
 
->>>>>>> 0b2f68ea
 
         if input_list is not None and not isinstance(input_list, Sequence):
             raise TypeError("Error inputs for function {0} is not a Sequence".format(function_name))
